name: Tests

on:
  push:
  pull_request:
    branches: [main]

jobs:
  test:
    name: Test
    runs-on: ubuntu-latest
    env:
      CGO_CFLAGS_ALLOW: "-O -D__BLST_PORTABLE__"
      CGO_CFLAGS: "-O -D__BLST_PORTABLE__"
    steps:
      - name: Set up Go 1.x
        uses: actions/setup-go@v2
        with:
          go-version: ^1.18
        id: go

      - name: Checkout sources
        uses: actions/checkout@v2

      - name: Run unit tests and generate the coverage report
        run: make test-coverage

      - name: Upload coverage to Codecov
        uses: codecov/codecov-action@v2
        with:
          files: ./coverage.out
          verbose: true
<<<<<<< HEAD
          flags: unittests

  lint:
    name: Lint
    runs-on: ubuntu-latest
    env:
      CGO_CFLAGS_ALLOW: "-O -D__BLST_PORTABLE__"
      CGO_CFLAGS: "-O -D__BLST_PORTABLE__"
    steps:
      - name: Set up Go 1.x
        uses: actions/setup-go@v2
        with:
          go-version: ^1.18
        id: go

      - name: Checkout sources
        uses: actions/checkout@v2

      - name: Install revive linter
        run: go install github.com/mgechev/revive@v1.1.3

      - name: Install staticcheck
        run: go install honnef.co/go/tools/cmd/staticcheck@v0.3.0

      - name: Install gocritic
        run: go install github.com/go-critic/go-critic/cmd/gocritic@latest

      - name: Lint
        run: make lint

      - name: Ensure go mod tidy runs without changes
        run: |
          go mod tidy
          git diff-index HEAD
          git diff-index --quiet HEAD

  # mergemock:
  #   name: Mergemock
  #   runs-on: ubuntu-latest
  #   env:
  #     CGO_CFLAGS_ALLOW: "-O -D__BLST_PORTABLE__"
  #     CGO_CFLAGS: "-O -D__BLST_PORTABLE__"
  #   steps:
  #     - name: Set up Go 1.x
  #       uses: actions/setup-go@v2
  #       with:
  #         go-version: ^1.17
  #       id: go

  #     - name: Check out code into the Go module directory
  #       uses: actions/checkout@v2

  #     - name: Build mev-boost
  #       run: make build

  #     - name: Check out the mergemock code repo
  #       uses: actions/checkout@v2
  #       with:
  #         repository: protolambda/mergemock
  #         path: mergemock
  #         ref: master

  #     - name: Download mergemock genesis.json
  #       run: cd mergemock && wget https://gist.githubusercontent.com/lightclient/799c727e826483a2804fc5013d0d3e3d/raw/2e8824fa8d9d9b040f351b86b75c66868fb9b115/genesis.json && echo -n 'a21a16ec22a940990922220e4ab5bf4c2310f55622220e4ab5bf4c2310f55656' > jwt.hex

  #     - name: Build mergemock
  #       run: cd mergemock && go build . mergemock

  #     - name: Run mergemock consensus tests
  #       run: |
  #         make MERGEMOCK_DIR=./mergemock run-mergemock-integration
=======
          flags: unittests
>>>>>>> 81f34836
<|MERGE_RESOLUTION|>--- conflicted
+++ resolved
@@ -30,78 +30,4 @@
         with:
           files: ./coverage.out
           verbose: true
-<<<<<<< HEAD
-          flags: unittests
-
-  lint:
-    name: Lint
-    runs-on: ubuntu-latest
-    env:
-      CGO_CFLAGS_ALLOW: "-O -D__BLST_PORTABLE__"
-      CGO_CFLAGS: "-O -D__BLST_PORTABLE__"
-    steps:
-      - name: Set up Go 1.x
-        uses: actions/setup-go@v2
-        with:
-          go-version: ^1.18
-        id: go
-
-      - name: Checkout sources
-        uses: actions/checkout@v2
-
-      - name: Install revive linter
-        run: go install github.com/mgechev/revive@v1.1.3
-
-      - name: Install staticcheck
-        run: go install honnef.co/go/tools/cmd/staticcheck@v0.3.0
-
-      - name: Install gocritic
-        run: go install github.com/go-critic/go-critic/cmd/gocritic@latest
-
-      - name: Lint
-        run: make lint
-
-      - name: Ensure go mod tidy runs without changes
-        run: |
-          go mod tidy
-          git diff-index HEAD
-          git diff-index --quiet HEAD
-
-  # mergemock:
-  #   name: Mergemock
-  #   runs-on: ubuntu-latest
-  #   env:
-  #     CGO_CFLAGS_ALLOW: "-O -D__BLST_PORTABLE__"
-  #     CGO_CFLAGS: "-O -D__BLST_PORTABLE__"
-  #   steps:
-  #     - name: Set up Go 1.x
-  #       uses: actions/setup-go@v2
-  #       with:
-  #         go-version: ^1.17
-  #       id: go
-
-  #     - name: Check out code into the Go module directory
-  #       uses: actions/checkout@v2
-
-  #     - name: Build mev-boost
-  #       run: make build
-
-  #     - name: Check out the mergemock code repo
-  #       uses: actions/checkout@v2
-  #       with:
-  #         repository: protolambda/mergemock
-  #         path: mergemock
-  #         ref: master
-
-  #     - name: Download mergemock genesis.json
-  #       run: cd mergemock && wget https://gist.githubusercontent.com/lightclient/799c727e826483a2804fc5013d0d3e3d/raw/2e8824fa8d9d9b040f351b86b75c66868fb9b115/genesis.json && echo -n 'a21a16ec22a940990922220e4ab5bf4c2310f55622220e4ab5bf4c2310f55656' > jwt.hex
-
-  #     - name: Build mergemock
-  #       run: cd mergemock && go build . mergemock
-
-  #     - name: Run mergemock consensus tests
-  #       run: |
-  #         make MERGEMOCK_DIR=./mergemock run-mergemock-integration
-=======
-          flags: unittests
->>>>>>> 81f34836
+          flags: unittests