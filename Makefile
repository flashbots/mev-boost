VERSION ?= $(shell git describe --tags --always --dirty="-dev")
DOCKER_REPO := flashbots/mev-boost

.PHONY: all
all: build

.PHONY: v
v:
	@echo "${VERSION}"

.PHONY: build
build:
	go build -trimpath -ldflags "-s -X 'github.com/flashbots/mev-boost/config.Version=${VERSION}'" -v -o mev-boost .

.PHONY: build-portable
build-portable:
	CGO_CFLAGS="-O -D__BLST_PORTABLE__" go build -trimpath -ldflags "-s -X 'github.com/flashbots/mev-boost/config.Version=${VERSION}'" -v -o mev-boost .

.PHONY: build-testcli
build-testcli:
	go build -trimpath -ldflags "-s -X 'github.com/flashbots/mev-boost/config.Version=${VERSION}'" -v -o test-cli ./cmd/test-cli

.PHONY: test
test:
	go test ./...

.PHONY: test-race
test-race:
	go test -race ./...

.PHONY: lint
lint:
	gofmt -d -s .
	gofumpt -d -extra .
<<<<<<< HEAD
	revive -set_exit_status ./...
=======
	go vet ./...
>>>>>>> a3192488
	staticcheck ./...
	golangci-lint run

.PHONY: test-coverage
test-coverage:
	go test -race -v -covermode=atomic -coverprofile=coverage.out ./...
	go tool cover -func coverage.out

.PHONY: cover
cover:
	go test -coverprofile=coverage.out ./...
	go tool cover -func coverage.out
	unlink coverage.out

.PHONY: cover-html
cover-html:
	go test -coverprofile=coverage.out ./...
	go tool cover -html=coverage.out
	unlink coverage.out

.PHONY: run-mergemock-integration
run-mergemock-integration: build
	./scripts/run_mergemock_integration.sh

.PHONY: docker-image
docker-image:
	DOCKER_BUILDKIT=1 docker build --platform linux/amd64 --build-arg CGO_CFLAGS="" --build-arg VERSION=${VERSION} . -t mev-boost
	docker tag mev-boost:latest ${DOCKER_REPO}:${VERSION}
	docker tag mev-boost:latest ${DOCKER_REPO}:latest

.PHONY: docker-image-portable
docker-image-portable:
	DOCKER_BUILDKIT=1 docker build --platform linux/amd64 --build-arg CGO_CFLAGS="-O -D__BLST_PORTABLE__" --build-arg VERSION=${VERSION}  . -t mev-boost
	docker tag mev-boost:latest ${DOCKER_REPO}:${VERSION}

.PHONY: docker-push-version
docker-push-version:
	docker push ${DOCKER_REPO}:${VERSION}

.PHONY: clean
clean:
	git clean -fdx<|MERGE_RESOLUTION|>--- conflicted
+++ resolved
@@ -32,11 +32,6 @@
 lint:
 	gofmt -d -s .
 	gofumpt -d -extra .
-<<<<<<< HEAD
-	revive -set_exit_status ./...
-=======
-	go vet ./...
->>>>>>> a3192488
 	staticcheck ./...
 	golangci-lint run
 
