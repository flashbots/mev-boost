--- conflicted
+++ resolved
@@ -203,38 +203,26 @@
 
 ## Mainnet
 
-Run MEV-Boost pointed at our [Mainnet Relay](https://boost-relay.flashbots.net/):
-
-```
-<<<<<<< HEAD
- ./mev-boost -mainnet -relay-check relays URL-OF-TRUSTED-RELAY
-=======
- ./mev-boost -mainnet -relay-check -relay https://0xac6e77dfe25ecd6110b8e780608cce0dab71fdd5ebea22a16c0205200f2f8e2e3ad3b71d3499c54ad14d6c21b41a37ae@boost-relay.flashbots.net
->>>>>>> 645d0ada
+Run MEV-Boost pointed at a Mainnet Relay:
+
+```
+./mev-boost -mainnet -relay-check -relay URL-OF-TRUSTED-RELAY
 ```
 
 ## Goerli testnet
 
-Run MEV-Boost pointed at our [Goerli Relay](https://builder-relay-goerli.flashbots.net/):
-
-```
-<<<<<<< HEAD
- ./mev-boost -goerli -relay-check -relays URL-OF-TRUSTED-RELAY
-=======
- ./mev-boost -goerli -relay-check -relay https://0xafa4c6985aa049fb79dd37010438cfebeb0f2bd42b115b89dd678dab0670c1de38da0c4e9138c9290a398ecd9a0b3110@builder-relay-goerli.flashbots.net
->>>>>>> 645d0ada
+Run MEV-Boost pointed at a Goerli Relay:
+
+```
+./mev-boost -goerli -relay-check -relay URL-OF-TRUSTED-RELAY
 ```
 
 ## Sepolia testnet
 
-Run MEV-Boost pointed at our [Sepolia Relay](https://builder-relay-sepolia.flashbots.net/):
-
-```
-<<<<<<< HEAD
- ./mev-boost -ropsten -relay-check -relays URL-OF-TRUSTED-RELAY
-=======
- ./mev-boost -sepolia -relay-check -relay https://0x845bd072b7cd566f02faeb0a4033ce9399e42839ced64e8b2adcfc859ed1e8e1a5a293336a49feac6d9a5edb779be53a@builder-relay-sepolia.flashbots.net
->>>>>>> 645d0ada
+Run MEV-Boost pointed at a [Sepolia Relay](https://builder-relay-sepolia.flashbots.net/):
+
+```
+./mev-boost -sepolia -relay-check -relay URL-OF-TRUSTED-RELAY
 ```
 
 ## `test-cli`
@@ -245,9 +233,6 @@
 ## mev-boost cli arguments
 
 ```bash
-<<<<<<< HEAD
-./mev-boost -kiln -relay-check -relays URL-OF-TRUSTED-RELAY
-=======
 $ ./mev-boost -help
 Usage of ./mev-boost:
   -addr string
@@ -284,7 +269,6 @@
         use Sepolia
   -version
         only print version
->>>>>>> 645d0ada
 ```
 
 ### `-relays` vs `-relay`
@@ -297,12 +281,8 @@
 These two MEV-Boost commands are equivalent:
 
 ```
-<<<<<<< HEAD
- ./mev-boost -sepolia -relay-check -relays URL-OF-TRUSTED-RELAY
-=======
 ./mev-boost -mainnet -relay-check \
     -relays $YOUR_RELAY_CHOICE_A,$YOUR_RELAY_CHOICE_B,$YOUR_RELAY_CHOICE_C
->>>>>>> 645d0ada
 ```
 
 ```
