# Running PoS private testnet with geth

It’s surprisingly complex to set up, and there are little up-to-date resources. This guide may be incomplete, but should cover most of it. 
If you have any improvements, please create a PR 🙏

Resources used: [https://medium.com/@pradeep_thomas/how-to-setup-your-own-private-ethereum-network-f80bc6aea088](https://medium.com/@pradeep_thomas/how-to-setup-your-own-private-ethereum-network-f80bc6aea088), https://github.com/skylenet/ethereum-genesis-generator, [https://notes.ethereum.org/@parithosh/H1MSKgm3F](https://notes.ethereum.org/@parithosh/H1MSKgm3F), [https://dev.to/q9/how-to-run-your-own-beacon-chain-e70](https://dev.to/q9/how-to-run-your-own-beacon-chain-e70), [https://lighthouse-book.sigmaprime.io/setup.html](https://lighthouse-book.sigmaprime.io/setup.html) ([https://github.com/sigp/lighthouse/tree/unstable/scripts/local_testnet](https://github.com/sigp/lighthouse/tree/unstable/scripts/local_testnet))

Special thanks to Mateusz ([@mmrosum](https://twitter.com/mmrosum)) who put the initial version of this document together.

### No tl;dr, should take around 30 minutes to get it right

### Prepare PoW chain
you will also need to install `go-ethereum` to run the PoW chain.
1. Clone https://github.com/skylenet/ethereum-genesis-generator
2. `cp -r config-example data`
3. Modify data/el/genesis-config.yaml:
    1. Set chain id to `4242`
    2. Remove clique altogether or set `enabled: false`
4. Run `docker run -it -u $UID -v $PWD/data:/data -p 127.0.0.1:8000:8000 skylenet/ethereum-genesis-generator:latest el`
5. Check the genesis file in data/el/geth.json - verify clique is not present.  it is probably generated anyways - delete the corresponding JSON entry.
6. Generate a valid account using your favorite tool, take note of the address.  here are 3 options:
    1. `ethkey generate` + geth’s —nodekey
    2. geth console + eth.newAccount
    3. create a new address in something like metamask, and copy the private key.  inside a geth console session (`geth --datadir ~/.ethereum/local-testnet/testnet/geth-node-1 console`), run `web3.personal.importRawKey("<Private Key>","<Password>")`
7. Initialize geth from the json: `geth init --datadir ~/.ethereum/local-testnet/testnet/geth-node-1 ~/path/to/ethereum-genesis-generator/data/el/geth.json`
8. Check the node starts to mine and kill it quickly
You only have 100 blocks until fork is enabled and 400 blocks until node stops mining
`geth --datadir ~/.ethereum/local-testnet/testnet/geth-node-1 --networkid 4242 --http --http.port 8545 --http.api personal,eth,net,web3,engine,debug --discovery.dns "" --port 30303 --mine --miner.etherbase=<address> --miner.threads 1 --miner.gaslimit 1000000000 --authrpc.jwtsecret ~/.ethereum/local-testnet/testnet/geth-node-1/geth/jwtsecret --authrpc.addr localhost --authrpc.port 8551 --authrpc.vhosts localhost --unlock "<address>" --password <(echo "<password>") --allow-insecure-unlock > ~/.ethereum/miner.log 2>&1`
where `<address>` is the public key of the wallet you created in step (6)

### Prepare PoS chain

1. Clone https://github.com/sigp/lighthouse
2. Go to `scripts/local_testnet`
    1. Modify vars.env:
<<<<<<< HEAD
        1. Set `ETH1_NETWORK_MNEMONIC, DEPOSIT_CONTRACT_ADDRESS, GENESIS_FORK_VERSION` to be the same as in PoW’s config (GENESIS_FORK_VERSION is in `ethereum-genesis-generator/data/cl/config.yaml`)
        2. Set `GENESIS_DELAY` to 30
        3. Set `ALTAIR_FORK_EPOCH` to 1
        4. Add `MERGE_FORK_EPOCH=1`
        5. Adjust `SECONDS_PER_SLOT, SECONDS_PER_ETH1_BLOCK, BN_COUNT`to your preference
            1. There seem to be some issues with multiple beacon nodes using the same EL, if doesn’t work set `BN_COUNT` to 1
        6. Do not change `VALIDATOR_COUNT, GENESIS_VALIDATOR_COUNT` to less than 64
        7. modify VC_ARGS line to `VC_ARGS="--suggested-fee-recipient <address>"`, where <address> is the same public key that you registered in the `geth` command #8 above
=======
        1. Set `ETH1_NETWORK_MNEMONIC`, `DEPOSIT_CONTRACT_ADDRESS`, `GENESIS_FORK_VERSION` to be the same as in PoW’s config
        2. Set `GENESIS_DELAY` to 30
        3. Set `ALTAIR_FORK_EPOCH` to 1
        4. Add `MERGE_FORK_EPOCH=1`
        5. Adjust `SECONDS_PER_SLOT`, `SECONDS_PER_ETH1_BLOCK`, `BN_COUNT` to your preference
            1. There seem to be some issues with multiple beacon nodes using the same EL, if it does not work set `BN_COUNT` to 1
        6. Do not change `VALIDATOR_COUNT`, `GENESIS_VALIDATOR_COUNT` to less than 64
>>>>>>> 78741f6d
    2. Modify scripts/local_testnet/beacon_node.sh:
        1. Add merge options to the end of the `exec lighthouse` command at the bottom: `--eth1 --merge --terminal-total-difficulty-override=60000000 --eth1-endpoints http://127.0.0.1:8545/ --execution-endpoints http://127.0.0.1:8551/ --http-allow-sync-stalled --execution-jwt ~/.ethereum/local-testnet/testnet/geth-node-1/geth/jwtsecret` .  (don't forget to add `\` between newlines, if any.  confirm that the jwtsecret path is the one used by `geth` - you may need to expand the `~`)
        2. Allow all subnets, with the line `SUBSCRIBE_ALL_SUBNETS="--subscribe-all-subnets"`
    3. Modify scripts/local_testnet/setup.sh:
        1. Add `--merge-fork-epoch $MERGE_FORK_EPOCH`
    4. Modify start_local_testnet.sh:
        1. Remove/comment ganache [`https://github.com/sigp/lighthouse/blob/stable/scripts/local_testnet/start_local_testnet.sh#L93`](https://github.com/sigp/lighthouse/blob/stable/scripts/local_testnet/start_local_testnet.sh#L93)
3. install lighthouse and lcli:
    1. make
    2. make install-lcli  

### Run and hope for the best

1. Run geth, wait until you see blocks in the logs
2. Run lighthouse’s `start_local_testnet.sh`. If fails make sure to read the log. If it complains about lack of funds check that geth mines blocks and retry.
3. Monitor the logs, PoS will kick in once `mergeForkBlock` is reached but you should see beacon and validator nodes being active before that (just not finalizing any epochs and not producing blocks and not voting before `mergeForkBlock`)
4. Once geth reaches `terminal_total_difficulty` it stops mining eth1 blocks (`60000000` ~12 min) and should be used by beacon nodes to create PoS payloads.<|MERGE_RESOLUTION|>--- conflicted
+++ resolved
@@ -33,24 +33,14 @@
 1. Clone https://github.com/sigp/lighthouse
 2. Go to `scripts/local_testnet`
     1. Modify vars.env:
-<<<<<<< HEAD
-        1. Set `ETH1_NETWORK_MNEMONIC, DEPOSIT_CONTRACT_ADDRESS, GENESIS_FORK_VERSION` to be the same as in PoW’s config (GENESIS_FORK_VERSION is in `ethereum-genesis-generator/data/cl/config.yaml`)
-        2. Set `GENESIS_DELAY` to 30
-        3. Set `ALTAIR_FORK_EPOCH` to 1
-        4. Add `MERGE_FORK_EPOCH=1`
-        5. Adjust `SECONDS_PER_SLOT, SECONDS_PER_ETH1_BLOCK, BN_COUNT`to your preference
-            1. There seem to be some issues with multiple beacon nodes using the same EL, if doesn’t work set `BN_COUNT` to 1
-        6. Do not change `VALIDATOR_COUNT, GENESIS_VALIDATOR_COUNT` to less than 64
-        7. modify VC_ARGS line to `VC_ARGS="--suggested-fee-recipient <address>"`, where <address> is the same public key that you registered in the `geth` command #8 above
-=======
-        1. Set `ETH1_NETWORK_MNEMONIC`, `DEPOSIT_CONTRACT_ADDRESS`, `GENESIS_FORK_VERSION` to be the same as in PoW’s config
+        1. Set `ETH1_NETWORK_MNEMONIC`, `DEPOSIT_CONTRACT_ADDRESS`, `GENESIS_FORK_VERSION` to be the same as in PoW’s config (GENESIS_FORK_VERSION is in `ethereum-genesis-generator/data/cl/config.yaml`)
         2. Set `GENESIS_DELAY` to 30
         3. Set `ALTAIR_FORK_EPOCH` to 1
         4. Add `MERGE_FORK_EPOCH=1`
         5. Adjust `SECONDS_PER_SLOT`, `SECONDS_PER_ETH1_BLOCK`, `BN_COUNT` to your preference
             1. There seem to be some issues with multiple beacon nodes using the same EL, if it does not work set `BN_COUNT` to 1
         6. Do not change `VALIDATOR_COUNT`, `GENESIS_VALIDATOR_COUNT` to less than 64
->>>>>>> 78741f6d
+        7. modify VC_ARGS line to `VC_ARGS="--suggested-fee-recipient <address>"`, where <address> is the same public key that you registered in the `geth` command #8 above
     2. Modify scripts/local_testnet/beacon_node.sh:
         1. Add merge options to the end of the `exec lighthouse` command at the bottom: `--eth1 --merge --terminal-total-difficulty-override=60000000 --eth1-endpoints http://127.0.0.1:8545/ --execution-endpoints http://127.0.0.1:8551/ --http-allow-sync-stalled --execution-jwt ~/.ethereum/local-testnet/testnet/geth-node-1/geth/jwtsecret` .  (don't forget to add `\` between newlines, if any.  confirm that the jwtsecret path is the one used by `geth` - you may need to expand the `~`)
         2. Allow all subnets, with the line `SUBSCRIBE_ALL_SUBNETS="--subscribe-all-subnets"`
