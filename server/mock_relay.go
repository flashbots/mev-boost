--- conflicted
+++ resolved
@@ -82,11 +82,10 @@
 	r.Server = httptest.NewServer(r.getRouter())
 
 	// Create the RelayEntry with correct pubkey
-<<<<<<< HEAD
 	relayURL, err := url.Parse(r.Server.URL)
 	require.NoError(tb, err)
 
-	urlWithKey := fmt.Sprintf("%s://%s@%s", relayURL.Scheme, hexutil.Encode(publicKey.Compress()), relayURL.Host)
+	urlWithKey := fmt.Sprintf("%s://%s@%s", relayURL.Scheme, hexutil.Encode(bls.PublicKeyToBytes(publicKey)), relayURL.Host)
 	r.RelayEntry, err = relay.NewRelayEntry(urlWithKey)
 	require.NoError(tb, err)
 
@@ -106,14 +105,6 @@
 	require.NoError(tb, err)
 
 	return newMockRelay(tb, secretKey, publicKey)
-=======
-	url, err := url.Parse(relay.Server.URL)
-	require.NoError(t, err)
-	urlWithKey := fmt.Sprintf("%s://%s@%s", url.Scheme, hexutil.Encode(bls.PublicKeyToBytes(mockRelayPublicKey)), url.Host)
-	relay.RelayEntry, err = NewRelayEntry(urlWithKey)
-	require.NoError(t, err)
-	return relay
->>>>>>> c106467d
 }
 
 // newTestMiddleware creates a middleware which increases the Request counter and creates a fake delay for the response
