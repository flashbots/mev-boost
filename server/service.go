package server

import (
	"bytes"
	"context"
	"encoding/json"
	"errors"
	"fmt"
	"io"
	"net/http"
	"net/url"
	"strconv"
	"strings"
	"sync"
	"sync/atomic"
	"time"

	builderApi "github.com/attestantio/go-builder-client/api"
	builderApiV1 "github.com/attestantio/go-builder-client/api/v1"
	builderSpec "github.com/attestantio/go-builder-client/spec"
	eth2ApiV1Deneb "github.com/attestantio/go-eth2-client/api/v1/deneb"
	eth2ApiV1Electra "github.com/attestantio/go-eth2-client/api/v1/electra"
	"github.com/attestantio/go-eth2-client/spec/phase0"
	"github.com/flashbots/go-boost-utils/ssz"
	"github.com/flashbots/go-utils/httplogger"
	"github.com/flashbots/mev-boost/config"
	"github.com/flashbots/mev-boost/server/params"
	"github.com/flashbots/mev-boost/server/types"
	"github.com/google/uuid"
	"github.com/gorilla/mux"
	"github.com/sirupsen/logrus"
)

var (
	errNoRelays                  = errors.New("no relays")
	errInvalidSlot               = errors.New("invalid slot")
	errInvalidHash               = errors.New("invalid hash")
	errInvalidPubkey             = errors.New("invalid pubkey")
	errNoSuccessfulRelayResponse = errors.New("no successful relay response")
	errServerAlreadyRunning      = errors.New("server already running")
)

var (
	nilHash     = phase0.Hash32{}
	nilResponse = struct{}{}
)

type httpErrorResp struct {
	Code    int    `json:"code"`
	Message string `json:"message"`
}

type slotUID struct {
	slot uint64
	uid  uuid.UUID
}

// BoostServiceOpts provides all available options for use with NewBoostService
type BoostServiceOpts struct {
	Log                   *logrus.Entry
	ListenAddr            string
	Relays                []types.RelayEntry
	RelayMonitors         []*url.URL
	GenesisForkVersionHex string
	GenesisTime           uint64
	RelayCheck            bool
	RelayMinBid           types.U256Str

	RequestTimeoutGetHeader  time.Duration
	RequestTimeoutGetPayload time.Duration
	RequestTimeoutRegVal     time.Duration
	RequestMaxRetries        int
}

// BoostService - the mev-boost service
type BoostService struct {
	listenAddr    string
	relays        []types.RelayEntry
	relayMonitors []*url.URL
	log           *logrus.Entry
	srv           *http.Server
	relayCheck    bool
	relayMinBid   types.U256Str
	genesisTime   uint64

	builderSigningDomain phase0.Domain
	httpClientGetHeader  http.Client
	httpClientGetPayload http.Client
	httpClientRegVal     http.Client
	requestMaxRetries    int

	bids     map[bidRespKey]bidResp // keeping track of bids, to log the originating relay on withholding
	bidsLock sync.Mutex

	slotUID     *slotUID
	slotUIDLock sync.Mutex
}

// NewBoostService created a new BoostService
func NewBoostService(opts BoostServiceOpts) (*BoostService, error) {
	if len(opts.Relays) == 0 {
		return nil, errNoRelays
	}

	builderSigningDomain, err := ComputeDomain(ssz.DomainTypeAppBuilder, opts.GenesisForkVersionHex, phase0.Root{}.String())
	if err != nil {
		return nil, err
	}

	return &BoostService{
		listenAddr:    opts.ListenAddr,
		relays:        opts.Relays,
		relayMonitors: opts.RelayMonitors,
		log:           opts.Log,
		relayCheck:    opts.RelayCheck,
		relayMinBid:   opts.RelayMinBid,
		genesisTime:   opts.GenesisTime,
		bids:          make(map[bidRespKey]bidResp),
		slotUID:       &slotUID{},

		builderSigningDomain: builderSigningDomain,
		httpClientGetHeader: http.Client{
			Timeout:       opts.RequestTimeoutGetHeader,
			CheckRedirect: httpClientDisallowRedirects,
		},
		httpClientGetPayload: http.Client{
			Timeout:       opts.RequestTimeoutGetPayload,
			CheckRedirect: httpClientDisallowRedirects,
		},
		httpClientRegVal: http.Client{
			Timeout:       opts.RequestTimeoutRegVal,
			CheckRedirect: httpClientDisallowRedirects,
		},
		requestMaxRetries: opts.RequestMaxRetries,
	}, nil
}

func (m *BoostService) respondError(w http.ResponseWriter, code int, message string) {
	w.Header().Set("Content-Type", "application/json")
	w.WriteHeader(code)
	resp := httpErrorResp{code, message}
	if err := json.NewEncoder(w).Encode(resp); err != nil {
		m.log.WithField("response", resp).WithError(err).Error("Couldn't write error response")
		http.Error(w, "", http.StatusInternalServerError)
	}
}

func (m *BoostService) respondOK(w http.ResponseWriter, response any) {
	w.Header().Set("Content-Type", "application/json")
	w.WriteHeader(http.StatusOK)
	if err := json.NewEncoder(w).Encode(response); err != nil {
		m.log.WithField("response", response).WithError(err).Error("Couldn't write OK response")
		http.Error(w, "", http.StatusInternalServerError)
	}
}

func (m *BoostService) getRouter() http.Handler {
	r := mux.NewRouter()
	r.HandleFunc("/", m.handleRoot)

	r.HandleFunc(params.PathStatus, m.handleStatus).Methods(http.MethodGet)
	r.HandleFunc(params.PathRegisterValidator, m.handleRegisterValidator).Methods(http.MethodPost)
	r.HandleFunc(params.PathGetHeader, m.handleGetHeader).Methods(http.MethodGet)
	r.HandleFunc(params.PathGetPayload, m.handleGetPayload).Methods(http.MethodPost)

	r.Use(mux.CORSMethodMiddleware(r))
	loggedRouter := httplogger.LoggingMiddlewareLogrus(m.log, r)
	return loggedRouter
}

// StartHTTPServer starts the HTTP server for this boost service instance
func (m *BoostService) StartHTTPServer() error {
	if m.srv != nil {
		return errServerAlreadyRunning
	}

	go m.startBidCacheCleanupTask()

	m.srv = &http.Server{
		Addr:    m.listenAddr,
		Handler: m.getRouter(),

		ReadTimeout:       time.Duration(config.ServerReadTimeoutMs) * time.Millisecond,
		ReadHeaderTimeout: time.Duration(config.ServerReadHeaderTimeoutMs) * time.Millisecond,
		WriteTimeout:      time.Duration(config.ServerWriteTimeoutMs) * time.Millisecond,
		IdleTimeout:       time.Duration(config.ServerIdleTimeoutMs) * time.Millisecond,

		MaxHeaderBytes: config.ServerMaxHeaderBytes,
	}

	err := m.srv.ListenAndServe()
	if errors.Is(err, http.ErrServerClosed) {
		return nil
	}
	return err
}

func (m *BoostService) startBidCacheCleanupTask() {
	for {
		time.Sleep(1 * time.Minute)
		m.bidsLock.Lock()
		for k, bidResp := range m.bids {
			if time.Since(bidResp.t) > 3*time.Minute {
				delete(m.bids, k)
			}
		}
		m.bidsLock.Unlock()
	}
}

func (m *BoostService) sendValidatorRegistrationsToRelayMonitors(payload []builderApiV1.SignedValidatorRegistration) {
	log := m.log.WithField("method", "sendValidatorRegistrationsToRelayMonitors").WithField("numRegistrations", len(payload))
	for _, relayMonitor := range m.relayMonitors {
		go func(relayMonitor *url.URL) {
			url := types.GetURI(relayMonitor, params.PathRegisterValidator)
			log = log.WithField("url", url)
			_, err := SendHTTPRequest(context.Background(), m.httpClientRegVal, http.MethodPost, url, "", nil, payload, nil)
			if err != nil {
				log.WithError(err).Warn("error calling registerValidator on relay monitor")
				return
			}
			log.Debug("sent validator registrations to relay monitor")
		}(relayMonitor)
	}
}

func (m *BoostService) handleRoot(w http.ResponseWriter, _ *http.Request) {
	m.respondOK(w, nilResponse)
}

// handleStatus sends calls to the status endpoint of every relay.
// It returns OK if at least one returned OK, and returns error otherwise.
func (m *BoostService) handleStatus(w http.ResponseWriter, _ *http.Request) {
	w.Header().Set(HeaderKeyVersion, config.Version)
	if !m.relayCheck || m.CheckRelays() > 0 {
		m.respondOK(w, nilResponse)
	} else {
		m.respondError(w, http.StatusServiceUnavailable, "all relays are unavailable")
	}
}

// handleRegisterValidator - returns 200 if at least one relay returns 200, else 502
func (m *BoostService) handleRegisterValidator(w http.ResponseWriter, req *http.Request) {
	log := m.log.WithField("method", "registerValidator")
	log.Debug("registerValidator")

	payload := []builderApiV1.SignedValidatorRegistration{}
	if err := DecodeJSON(req.Body, &payload); err != nil {
		m.respondError(w, http.StatusBadRequest, err.Error())
		return
	}

	ua := UserAgent(req.Header.Get("User-Agent"))
	log = log.WithFields(logrus.Fields{
		"numRegistrations": len(payload),
		"ua":               ua,
	})

	// Add request headers
	headers := map[string]string{
		HeaderStartTimeUnixMS: fmt.Sprintf("%d", time.Now().UTC().UnixMilli()),
	}

	relayRespCh := make(chan error, len(m.relays))

	for _, relay := range m.relays {
		go func(relay types.RelayEntry) {
			url := relay.GetURI(params.PathRegisterValidator)
			log := log.WithField("url", url)

			_, err := SendHTTPRequest(context.Background(), m.httpClientRegVal, http.MethodPost, url, ua, headers, payload, nil)
			if err != nil {
				log.WithError(err).Warn("error calling registerValidator on relay")
			}
			relayRespCh <- err
		}(relay)
	}

	go m.sendValidatorRegistrationsToRelayMonitors(payload)

	for i := 0; i < len(m.relays); i++ {
		respErr := <-relayRespCh
		if respErr == nil {
			m.respondOK(w, nilResponse)
			return
		}
	}

	m.respondError(w, http.StatusBadGateway, errNoSuccessfulRelayResponse.Error())
}

// handleGetHeader requests bids from the relays
func (m *BoostService) handleGetHeader(w http.ResponseWriter, req *http.Request) {
	vars := mux.Vars(req)
	slot := vars["slot"]
	parentHashHex := vars["parent_hash"]
	pubkey := vars["pubkey"]

	ua := UserAgent(req.Header.Get("User-Agent"))
	log := m.log.WithFields(logrus.Fields{
		"method":     "getHeader",
		"slot":       slot,
		"parentHash": parentHashHex,
		"pubkey":     pubkey,
		"ua":         ua,
	})
	log.Debug("getHeader")

	_slot, err := strconv.ParseUint(slot, 10, 64)
	if err != nil {
		m.respondError(w, http.StatusBadRequest, errInvalidSlot.Error())
		return
	}

	if len(pubkey) != 98 {
		m.respondError(w, http.StatusBadRequest, errInvalidPubkey.Error())
		return
	}

	if len(parentHashHex) != 66 {
		m.respondError(w, http.StatusBadRequest, errInvalidHash.Error())
		return
	}

	// Make sure we have a uid for this slot
	m.slotUIDLock.Lock()
	if m.slotUID.slot < _slot {
		m.slotUID.slot = _slot
		m.slotUID.uid = uuid.New()
	}
	slotUID := m.slotUID.uid
	m.slotUIDLock.Unlock()
	log = log.WithField("slotUID", slotUID)

	// Log how late into the slot the request starts
	slotStartTimestamp := m.genesisTime + _slot*config.SlotTimeSec
	msIntoSlot := uint64(time.Now().UTC().UnixMilli()) - slotStartTimestamp*1000
	log.WithFields(logrus.Fields{
		"genesisTime": m.genesisTime,
		"slotTimeSec": config.SlotTimeSec,
		"msIntoSlot":  msIntoSlot,
	}).Infof("getHeader request start - %d milliseconds into slot %d", msIntoSlot, _slot)
	// Add request headers
	headers := map[string]string{
		HeaderKeySlotUID:      slotUID.String(),
		HeaderStartTimeUnixMS: fmt.Sprintf("%d", time.Now().UTC().UnixMilli()),
	}
	// Prepare relay responses
	result := bidResp{}                                 // the final response, containing the highest bid (if any)
	relays := make(map[BlockHashHex][]types.RelayEntry) // relays that sent the bid for a specific blockHash
	// Call the relays
	var mu sync.Mutex
	var wg sync.WaitGroup
	for _, relay := range m.relays {
		wg.Add(1)
		go func(relay types.RelayEntry) {
			defer wg.Done()
			path := fmt.Sprintf("/eth/v1/builder/header/%s/%s/%s", slot, parentHashHex, pubkey)
			url := relay.GetURI(path)
			log := log.WithField("url", url)
			responsePayload := new(builderSpec.VersionedSignedBuilderBid)
			code, err := SendHTTPRequest(context.Background(), m.httpClientGetHeader, http.MethodGet, url, ua, headers, nil, responsePayload)
			if err != nil {
				log.WithError(err).Warn("error making request to relay")
				return
			}

			if code == http.StatusNoContent {
				log.Debug("no-content response")
				return
			}

			// Skip if payload is empty
			if responsePayload.IsEmpty() {
				return
			}

			// Getting the bid info will check if there are missing fields in the response
			bidInfo, err := parseBidInfo(responsePayload)
			if err != nil {
				log.WithError(err).Warn("error parsing bid info")
				return
			}

			if bidInfo.blockHash == nilHash {
				log.Warn("relay responded with empty block hash")
				return
			}

			valueEth := weiBigIntToEthBigFloat(bidInfo.value.ToBig())
			log = log.WithFields(logrus.Fields{
				"blockNumber": bidInfo.blockNumber,
				"blockHash":   bidInfo.blockHash.String(),
				"txRoot":      bidInfo.txRoot.String(),
				"value":       valueEth.Text('f', 18),
			})

			if relay.PublicKey.String() != bidInfo.pubkey.String() {
				log.Errorf("bid pubkey mismatch. expected: %s - got: %s", relay.PublicKey.String(), bidInfo.pubkey.String())
				return
			}

			// Verify the relay signature in the relay response
			if !config.SkipRelaySignatureCheck {
				ok, err := checkRelaySignature(responsePayload, m.builderSigningDomain, relay.PublicKey)
				if err != nil {
					log.WithError(err).Error("error verifying relay signature")
					return
				}
				if !ok {
					log.Error("failed to verify relay signature")
					return
				}
			}

			// Verify response coherence with proposer's input data
			if bidInfo.parentHash.String() != parentHashHex {
				log.WithFields(logrus.Fields{
					"originalParentHash": parentHashHex,
					"responseParentHash": bidInfo.parentHash.String(),
				}).Error("proposer and relay parent hashes are not the same")
				return
			}

			isZeroValue := bidInfo.value.IsZero()
			isEmptyListTxRoot := bidInfo.txRoot.String() == "0x7ffe241ea60187fdb0187bfa22de35d1f9bed7ab061d9401fd47e34a54fbede1"
			if isZeroValue || isEmptyListTxRoot {
				log.Warn("ignoring bid with 0 value")
				return
			}
			log.Debug("bid received")

			// Skip if value (fee) is lower than the minimum bid
			if bidInfo.value.CmpBig(m.relayMinBid.BigInt()) == -1 {
				log.Debug("ignoring bid below min-bid value")
				return
			}

			mu.Lock()
			defer mu.Unlock()

			// Remember which relays delivered which bids (multiple relays might deliver the top bid)
			relays[BlockHashHex(bidInfo.blockHash.String())] = append(relays[BlockHashHex(bidInfo.blockHash.String())], relay)

			// Compare the bid with already known top bid (if any)
			if !result.response.IsEmpty() {
				valueDiff := bidInfo.value.Cmp(result.bidInfo.value)
				if valueDiff == -1 { // current bid is less profitable than already known one
					return
				} else if valueDiff == 0 { // current bid is equally profitable as already known one. Use hash as tiebreaker
					previousBidBlockHash := result.bidInfo.blockHash
					if bidInfo.blockHash.String() >= previousBidBlockHash.String() {
						return
					}
				}
			}

			// Use this relay's response as mev-boost response because it's most profitable
			log.Debug("new best bid")
			result.response = *responsePayload
			result.bidInfo = bidInfo
			result.t = time.Now()
		}(relay)
	}
	// Wait for all requests to complete...
	wg.Wait()

	if result.response.IsEmpty() {
		log.Info("no bid received")
		w.WriteHeader(http.StatusNoContent)
		return
	}

	// Log result
	valueEth := weiBigIntToEthBigFloat(result.bidInfo.value.ToBig())
	result.relays = relays[BlockHashHex(result.bidInfo.blockHash.String())]
	log.WithFields(logrus.Fields{
		"blockHash":   result.bidInfo.blockHash.String(),
		"blockNumber": result.bidInfo.blockNumber,
		"txRoot":      result.bidInfo.txRoot.String(),
		"value":       valueEth.Text('f', 18),
		"relays":      strings.Join(types.RelayEntriesToStrings(result.relays), ", "),
	}).Info("best bid")

	// Remember the bid, for future logging in case of withholding
	bidKey := bidRespKey{slot: _slot, blockHash: result.bidInfo.blockHash.String()}
	m.bidsLock.Lock()
	m.bids[bidKey] = result
	m.bidsLock.Unlock()

	// Return the bid
	m.respondOK(w, &result.response)
}

func (m *BoostService) processDenebPayload(w http.ResponseWriter, req *http.Request, log *logrus.Entry, blindedBlock *eth2ApiV1Deneb.SignedBlindedBeaconBlock) {
	// Get the currentSlotUID for this slot
	currentSlotUID := ""
	m.slotUIDLock.Lock()
	if m.slotUID.slot == uint64(blindedBlock.Message.Slot) {
		currentSlotUID = m.slotUID.uid.String()
	} else {
		log.Warnf("latest slotUID is for slot %d rather than payload slot %d", m.slotUID.slot, blindedBlock.Message.Slot)
	}
	m.slotUIDLock.Unlock()

	// Prepare logger
	ua := UserAgent(req.Header.Get("User-Agent"))
	log = log.WithFields(logrus.Fields{
		"ua":         ua,
		"slot":       blindedBlock.Message.Slot,
		"blockHash":  blindedBlock.Message.Body.ExecutionPayloadHeader.BlockHash.String(),
		"parentHash": blindedBlock.Message.Body.ExecutionPayloadHeader.ParentHash.String(),
		"slotUID":    currentSlotUID,
	})

	// Log how late into the slot the request starts
	slotStartTimestamp := m.genesisTime + uint64(blindedBlock.Message.Slot)*config.SlotTimeSec
	msIntoSlot := uint64(time.Now().UTC().UnixMilli()) - slotStartTimestamp*1000
	log.WithFields(logrus.Fields{
		"genesisTime": m.genesisTime,
		"slotTimeSec": config.SlotTimeSec,
		"msIntoSlot":  msIntoSlot,
	}).Infof("submitBlindedBlock request start - %d milliseconds into slot %d", msIntoSlot, blindedBlock.Message.Slot)

	// Get the bid!
	bidKey := bidRespKey{slot: uint64(blindedBlock.Message.Slot), blockHash: blindedBlock.Message.Body.ExecutionPayloadHeader.BlockHash.String()}
	m.bidsLock.Lock()
	originalBid := m.bids[bidKey]
	m.bidsLock.Unlock()
	if originalBid.response.IsEmpty() {
		log.Error("no bid for this getPayload payload found, was getHeader called before?")
	} else if len(originalBid.relays) == 0 {
		log.Warn("bid found but no associated relays")
	}

	// Add request headers
	headers := map[string]string{
		HeaderKeySlotUID:      currentSlotUID,
		HeaderStartTimeUnixMS: fmt.Sprintf("%d", time.Now().UTC().UnixMilli()),
	}

	// Prepare for requests
	resultCh := make(chan *builderApi.VersionedSubmitBlindedBlockResponse, len(m.relays))
	var received atomic.Bool
	go func() {
		// Make sure we receive a response within the timeout
		time.Sleep(m.httpClientGetPayload.Timeout)
		resultCh <- nil
	}()

	// Prepare the request context, which will be cancelled after the first successful response from a relay
	requestCtx, requestCtxCancel := context.WithCancel(context.Background())
	defer requestCtxCancel()

	for _, relay := range m.relays {
		go func(relay types.RelayEntry) {
			url := relay.GetURI(params.PathGetPayload)
			log := log.WithField("url", url)
			log.Debug("calling getPayload")

			responsePayload := new(builderApi.VersionedSubmitBlindedBlockResponse)
			_, err := SendHTTPRequestWithRetries(requestCtx, m.httpClientGetPayload, http.MethodPost, url, ua, headers, blindedBlock, responsePayload, m.requestMaxRetries, log)
			if err != nil {
				if errors.Is(requestCtx.Err(), context.Canceled) {
					log.Info("request was cancelled") // this is expected, if payload has already been received by another relay
				} else {
					log.WithError(err).Error("error making request to relay")
				}
				return
			}

			if getPayloadResponseIsEmpty(responsePayload) {
				log.Error("response with empty data!")
				return
			}

			payload := responsePayload.Deneb.ExecutionPayload
			blobs := responsePayload.Deneb.BlobsBundle

			// Ensure the response blockhash matches the request
			if blindedBlock.Message.Body.ExecutionPayloadHeader.BlockHash != payload.BlockHash {
				log.WithFields(logrus.Fields{
					"responseBlockHash": payload.BlockHash.String(),
				}).Error("requestBlockHash does not equal responseBlockHash")
				return
			}

			commitments := blindedBlock.Message.Body.BlobKZGCommitments
			// Ensure that blobs are valid and matches the request
			if len(commitments) != len(blobs.Blobs) || len(commitments) != len(blobs.Commitments) || len(commitments) != len(blobs.Proofs) {
				log.WithFields(logrus.Fields{
					"requestBlobCommitments":  len(commitments),
					"responseBlobs":           len(blobs.Blobs),
					"responseBlobCommitments": len(blobs.Commitments),
					"responseBlobProofs":      len(blobs.Proofs),
				}).Error("block KZG commitment length does not equal responseBlobs length")
				return
			}

			for i, commitment := range commitments {
				if commitment != blobs.Commitments[i] {
					log.WithFields(logrus.Fields{
						"requestBlobCommitment":  commitment.String(),
						"responseBlobCommitment": blobs.Commitments[i].String(),
						"index":                  i,
					}).Error("requestBlobCommitment does not equal responseBlobCommitment")
					return
				}
			}

			requestCtxCancel()
			if received.CompareAndSwap(false, true) {
				resultCh <- responsePayload
				log.Info("received payload from relay")
			} else {
				log.Trace("Discarding response, already received a correct response")
			}
		}(relay)
	}

	// Wait for the first request to complete
	result := <-resultCh

	// If no payload has been received from relay, log loudly about withholding!
	if result == nil || getPayloadResponseIsEmpty(result) {
		originRelays := types.RelayEntriesToStrings(originalBid.relays)
		log.WithField("relaysWithBid", strings.Join(originRelays, ", ")).Error("no payload received from relay!")
		m.respondError(w, http.StatusBadGateway, errNoSuccessfulRelayResponse.Error())
		return
	}

	m.respondOK(w, result)
}

func (m *BoostService) processElectraPayload(w http.ResponseWriter, req *http.Request, log *logrus.Entry, blindedBlock *eth2ApiV1Electra.SignedBlindedBeaconBlock) {
	// Get the currentSlotUID for this slot
	currentSlotUID := ""
	m.slotUIDLock.Lock()
	if m.slotUID.slot == uint64(blindedBlock.Message.Slot) {
		currentSlotUID = m.slotUID.uid.String()
	} else {
		log.Warnf("latest slotUID is for slot %d rather than payload slot %d", m.slotUID.slot, blindedBlock.Message.Slot)
	}
	m.slotUIDLock.Unlock()

	// Prepare logger
	ua := UserAgent(req.Header.Get("User-Agent"))
	log = log.WithFields(logrus.Fields{
		"ua":         ua,
		"slot":       blindedBlock.Message.Slot,
		"blockHash":  blindedBlock.Message.Body.ExecutionPayloadHeader.BlockHash.String(),
		"parentHash": blindedBlock.Message.Body.ExecutionPayloadHeader.ParentHash.String(),
		"slotUID":    currentSlotUID,
	})

	// Log how late into the slot the request starts
	slotStartTimestamp := m.genesisTime + uint64(blindedBlock.Message.Slot)*config.SlotTimeSec
	msIntoSlot := uint64(time.Now().UTC().UnixMilli()) - slotStartTimestamp*1000
	log.WithFields(logrus.Fields{
		"genesisTime": m.genesisTime,
		"slotTimeSec": config.SlotTimeSec,
		"msIntoSlot":  msIntoSlot,
	}).Infof("submitBlindedBlock request start - %d milliseconds into slot %d", msIntoSlot, blindedBlock.Message.Slot)

	// Get the bid!
	bidKey := bidRespKey{slot: uint64(blindedBlock.Message.Slot), blockHash: blindedBlock.Message.Body.ExecutionPayloadHeader.BlockHash.String()}
	m.bidsLock.Lock()
	originalBid := m.bids[bidKey]
	m.bidsLock.Unlock()
	if originalBid.response.IsEmpty() {
		log.Error("no bid for this getPayload payload found, was getHeader called before?")
	} else if len(originalBid.relays) == 0 {
		log.Warn("bid found but no associated relays")
	}

	// Add request headers
	headers := map[string]string{HeaderKeySlotUID: currentSlotUID}

	// Prepare for requests
	var wg sync.WaitGroup
	var mu sync.Mutex
	result := new(builderApi.VersionedSubmitBlindedBlockResponse)

	// Prepare the request context, which will be cancelled after the first successful response from a relay
	requestCtx, requestCtxCancel := context.WithCancel(context.Background())
	defer requestCtxCancel()

	for _, relay := range m.relays {
		wg.Add(1)
		go func(relay types.RelayEntry) {
			defer wg.Done()
			url := relay.GetURI(params.PathGetPayload)
			log := log.WithField("url", url)
			log.Debug("calling getPayload")

			responsePayload := new(builderApi.VersionedSubmitBlindedBlockResponse)
			_, err := SendHTTPRequestWithRetries(requestCtx, m.httpClientGetPayload, http.MethodPost, url, ua, headers, blindedBlock, responsePayload, m.requestMaxRetries, log)
			if err != nil {
				if errors.Is(requestCtx.Err(), context.Canceled) {
					log.Info("request was cancelled") // this is expected, if payload has already been received by another relay
				} else {
					log.WithError(err).Error("error making request to relay")
				}
				return
			}

			if getPayloadResponseIsEmpty(responsePayload) {
				log.Error("response with empty data!")
				return
			}

			payload := responsePayload.Electra.ExecutionPayload
			blobs := responsePayload.Electra.BlobsBundle

			// Ensure the response blockhash matches the request
			if blindedBlock.Message.Body.ExecutionPayloadHeader.BlockHash != payload.BlockHash {
				log.WithFields(logrus.Fields{
					"responseBlockHash": payload.BlockHash.String(),
				}).Error("requestBlockHash does not equal responseBlockHash")
				return
			}

			commitments := blindedBlock.Message.Body.BlobKZGCommitments
			// Ensure that blobs are valid and matches the request
			if len(commitments) != len(blobs.Blobs) || len(commitments) != len(blobs.Commitments) || len(commitments) != len(blobs.Proofs) {
				log.WithFields(logrus.Fields{
					"requestBlobCommitments":  len(commitments),
					"responseBlobs":           len(blobs.Blobs),
					"responseBlobCommitments": len(blobs.Commitments),
					"responseBlobProofs":      len(blobs.Proofs),
				}).Error("block KZG commitment length does not equal responseBlobs length")
				return
			}

			for i, commitment := range commitments {
				if commitment != blobs.Commitments[i] {
					log.WithFields(logrus.Fields{
						"requestBlobCommitment":  commitment.String(),
						"responseBlobCommitment": blobs.Commitments[i].String(),
						"index":                  i,
					}).Error("requestBlobCommitment does not equal responseBlobCommitment")
					return
				}
			}

			// Lock before accessing the shared payload
			mu.Lock()
			defer mu.Unlock()

			if requestCtx.Err() != nil { // request has been cancelled (or deadline exceeded)
				return
			}

			// Received successful response. Now cancel other requests and return immediately
			requestCtxCancel()
			*result = *responsePayload
			log.Info("received payload from relay")
		}(relay)
	}

	// Wait for all requests to complete...
	wg.Wait()

	// If no payload has been received from relay, log loudly about withholding!
	if getPayloadResponseIsEmpty(result) {
		originRelays := types.RelayEntriesToStrings(originalBid.relays)
		log.WithField("relaysWithBid", strings.Join(originRelays, ", ")).Error("no payload received from relay!")
		m.respondError(w, http.StatusBadGateway, errNoSuccessfulRelayResponse.Error())
		return
	}

	m.respondOK(w, result)
}

func (m *BoostService) handleGetPayload(w http.ResponseWriter, req *http.Request) {
	log := m.log.WithField("method", "getPayload")
	log.Debug("getPayload request starts")

	// Read the body first, so we can log it later on error
	body, err := io.ReadAll(req.Body)
	if err != nil {
		log.WithError(err).Error("could not read body of request from the beacon node")
		m.respondError(w, http.StatusBadRequest, err.Error())
		return
	}

	// Decode the body now
	payload := new(eth2ApiV1Electra.SignedBlindedBeaconBlock)
	if err := DecodeJSON(bytes.NewReader(body), payload); err != nil {
<<<<<<< HEAD
		log.Debug("could not decode Electra request payload, attempting to decode body into Deneb payload")
		payload := new(eth2ApiV1Deneb.SignedBlindedBeaconBlock)
		if err := DecodeJSON(bytes.NewReader(body), payload); err != nil {
			log.Debug("could not decode Deneb request payload, attempting to decode body into Capella payload")
			payload := new(eth2ApiV1Capella.SignedBlindedBeaconBlock)
			if err := DecodeJSON(bytes.NewReader(body), payload); err != nil {
				log.WithError(err).WithField("body", string(body)).Error("could not decode request payload from the beacon-node (signed blinded beacon block)")
				m.respondError(w, http.StatusBadRequest, err.Error())
				return
			}
			m.processCapellaPayload(w, req, log, payload, body)
			return
		}
		m.processDenebPayload(w, req, log, payload)
=======
		log.WithError(err).WithField("body", string(body)).Error("could not decode request payload from the beacon-node (signed blinded beacon block)")
		m.respondError(w, http.StatusBadRequest, err.Error())
		return
>>>>>>> 4035cb3c
	}
	m.processElectraPayload(w, req, log, payload)
}

// CheckRelays sends a request to each one of the relays previously registered to get their status
func (m *BoostService) CheckRelays() int {
	var wg sync.WaitGroup
	var numSuccessRequestsToRelay uint32

	for _, r := range m.relays {
		wg.Add(1)

		go func(relay types.RelayEntry) {
			defer wg.Done()
			url := relay.GetURI(params.PathStatus)
			log := m.log.WithField("url", url)
			log.Debug("checking relay status")

			code, err := SendHTTPRequest(context.Background(), m.httpClientGetHeader, http.MethodGet, url, "", nil, nil, nil)
			if err != nil {
				log.WithError(err).Error("relay status error - request failed")
				return
			}
			if code == http.StatusOK {
				log.Debug("relay status OK")
			} else {
				log.Errorf("relay status error - unexpected status code %d", code)
				return
			}

			// Success: increase counter and cancel all pending requests to other relays
			atomic.AddUint32(&numSuccessRequestsToRelay, 1)
		}(r)
	}

	// At the end, wait for every routine and return status according to relay's ones.
	wg.Wait()
	return int(numSuccessRequestsToRelay)
}<|MERGE_RESOLUTION|>--- conflicted
+++ resolved
@@ -787,26 +787,15 @@
 	// Decode the body now
 	payload := new(eth2ApiV1Electra.SignedBlindedBeaconBlock)
 	if err := DecodeJSON(bytes.NewReader(body), payload); err != nil {
-<<<<<<< HEAD
 		log.Debug("could not decode Electra request payload, attempting to decode body into Deneb payload")
 		payload := new(eth2ApiV1Deneb.SignedBlindedBeaconBlock)
 		if err := DecodeJSON(bytes.NewReader(body), payload); err != nil {
 			log.Debug("could not decode Deneb request payload, attempting to decode body into Capella payload")
-			payload := new(eth2ApiV1Capella.SignedBlindedBeaconBlock)
-			if err := DecodeJSON(bytes.NewReader(body), payload); err != nil {
-				log.WithError(err).WithField("body", string(body)).Error("could not decode request payload from the beacon-node (signed blinded beacon block)")
-				m.respondError(w, http.StatusBadRequest, err.Error())
-				return
-			}
-			m.processCapellaPayload(w, req, log, payload, body)
+			log.WithError(err).WithField("body", string(body)).Error("could not decode request payload from the beacon-node (signed blinded beacon block)")
+			m.respondError(w, http.StatusBadRequest, err.Error())
 			return
 		}
 		m.processDenebPayload(w, req, log, payload)
-=======
-		log.WithError(err).WithField("body", string(body)).Error("could not decode request payload from the beacon-node (signed blinded beacon block)")
-		m.respondError(w, http.StatusBadRequest, err.Error())
-		return
->>>>>>> 4035cb3c
 	}
 	m.processElectraPayload(w, req, log, payload)
 }
