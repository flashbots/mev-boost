--- conflicted
+++ resolved
@@ -23,20 +23,8 @@
 )
 
 var (
-<<<<<<< HEAD
-	errInvalidHash   = errors.New("invalid blockhash")
-	errInvalidSlot   = errors.New("invalid slot")
-	errInvalidPubkey = errors.New("invalid pubkey")
-	// errInvalidSignature = errors.New("invalid signature")
-
-	errInvalidRegisterValidatorMessage = errors.New("invalid registerValidator message provided")
-
-	// RPC error responses (with code)
-	rpcErrInvalidSignature = rpcError{Code: -32005, Message: "invalid signature"}
-=======
-	errInvalidPubkey    = errors.New("invalid pubkey")
-	errInvalidSignature = errors.New("invalid signature")
->>>>>>> f3319bfd
+	rpcErrInvalidPubkey    = newRPCError("invalid pubkey", -32602)
+	rpcErrInvalidSignature = newRPCError("invalid signature", -32602)
 
 	// ServiceStatusOk indicates that the system is running as expected
 	ServiceStatusOk = "OK"
@@ -109,29 +97,16 @@
 }
 
 // RegisterValidatorV1 - returns OK if at least one relay returns true
-<<<<<<< HEAD
-func (m *BoostService) RegisterValidatorV1(ctx context.Context, message types.RegisterValidatorRequestMessage, signature string) (*string, error) {
-	method := "builder_registerValidatorV1"
-	logMethod := m.log.WithField("method", method)
-
-	if !message.IsValid() {
-		return nil, errInvalidRegisterValidatorMessage
-	}
-
-	if !types.IsValidHex(signature, 96) {
-		return nil, rpcErrInvalidSignature
-=======
 func (m *BoostService) RegisterValidatorV1(ctx context.Context, message types.RegisterValidatorRequestMessage, signature hexutil.Bytes) (*string, error) {
 	method := "builder_registerValidatorV1"
 	logMethod := m.log.WithField("method", method)
 
 	if len(message.Pubkey) != 48 {
-		return nil, errInvalidPubkey
+		return nil, rpcErrInvalidPubkey
 	}
 
 	if len(signature) != 96 {
-		return nil, errInvalidSignature
->>>>>>> f3319bfd
+		return nil, rpcErrInvalidSignature
 	}
 
 	ok := false // at least one builder has returned true
@@ -183,29 +158,12 @@
 }
 
 // GetHeaderV1 TODO
-<<<<<<< HEAD
-func (m *BoostService) GetHeaderV1(ctx context.Context, slot string, pubkey string, hash string) (*types.GetHeaderResponse, error) {
-	method := "builder_getHeaderV1"
-	logMethod := m.log.WithField("method", method)
-
-	if !types.IsValidHex(slot, -1) {
-		return nil, errInvalidSlot
-	}
-
-	if !types.IsValidHex(pubkey, 48) {
-		return nil, errInvalidPubkey
-	}
-
-	if !types.IsValidHex(hash, 32) {
-		return nil, errInvalidHash
-=======
 func (m *BoostService) GetHeaderV1(ctx context.Context, slot hexutil.Uint64, pubkey hexutil.Bytes, hash common.Hash) (*types.GetHeaderResponse, error) {
 	method := "builder_getHeaderV1"
 	logMethod := m.log.WithField("method", method)
 
 	if len(pubkey) != 48 {
-		return nil, errInvalidPubkey
->>>>>>> f3319bfd
+		return nil, rpcErrInvalidPubkey
 	}
 
 	// Call the relay
@@ -273,21 +231,12 @@
 }
 
 // GetPayloadV1 TODO
-<<<<<<< HEAD
-func (m *BoostService) GetPayloadV1(ctx context.Context, block types.BlindBeaconBlockV1, signature string) (*types.ExecutionPayloadV1, error) {
-	method := "builder_getPayloadV1"
-	logMethod := m.log.WithField("method", method)
-
-	if !types.IsValidHex(signature, 96) {
-		return nil, rpcErrInvalidSignature
-=======
 func (m *BoostService) GetPayloadV1(ctx context.Context, block types.BlindBeaconBlockV1, signature hexutil.Bytes) (*types.ExecutionPayloadV1, error) {
 	method := "builder_getPayloadV1"
 	logMethod := m.log.WithField("method", method)
 
 	if len(signature) != 96 {
-		return nil, errInvalidSignature
->>>>>>> f3319bfd
+		return nil, rpcErrInvalidSignature
 	}
 
 	requestCtx, requestCtxCancel := context.WithCancel(ctx)
