package server

import (
	"bytes"
	"context"
	"encoding/json"
	"fmt"
	"io"
	"math"
	"math/big"
	"net/http"
	"net/http/httptest"
	"net/url"
	"os"
	"strings"
	"testing"
	"time"

	"github.com/attestantio/go-builder-client/api"
	apiv1capella "github.com/attestantio/go-eth2-client/api/v1/capella"
	consensusspec "github.com/attestantio/go-eth2-client/spec"
	"github.com/attestantio/go-eth2-client/spec/bellatrix"
	"github.com/attestantio/go-eth2-client/spec/capella"
	"github.com/attestantio/go-eth2-client/spec/phase0"
	"github.com/flashbots/go-boost-utils/types"
	"github.com/flashbots/mev-boost/config/rcm"
	"github.com/flashbots/mev-boost/config/rcp"
	"github.com/flashbots/mev-boost/config/rcp/rcptest"
	"github.com/flashbots/mev-boost/config/relay"
	"github.com/flashbots/mev-boost/config/relay/reltest"
	"github.com/stretchr/testify/assert"
	"github.com/stretchr/testify/require"
)

type testBackendCfg struct {
	useRelaysWithRandomKeys bool
	disableLogs             bool
}

type testBackendOpt func(cfg *testBackendCfg)

func withRandomRelayKeys() testBackendOpt {
	return func(cfg *testBackendCfg) {
		cfg.useRelaysWithRandomKeys = true
	}
}

func withDiscardedOutput() testBackendOpt {
	return func(cfg *testBackendCfg) {
		cfg.disableLogs = true
	}
}

type testBackend struct {
	boost  *BoostService
	relays []*mockRelay
}

// newTestBackend creates a new backend, initializes mock relays, registers them and return the instance
func newTestBackend(tb testing.TB, numRelays int, relayTimeout time.Duration, opt ...testBackendOpt) *testBackend {
	tb.Helper()

	cfg := &testBackendCfg{}
	for _, o := range opt {
		o(cfg)
	}

	backend := testBackend{
		relays: make([]*mockRelay, numRelays),
	}

	relays := relay.NewRelaySet()
	for i := 0; i < numRelays; i++ {
		// Create a mock relay
		if cfg.useRelaysWithRandomKeys {
			backend.relays[i] = randomMockRelay(tb)
		} else {
			backend.relays[i] = staticMockRelay(tb)
		}

		relays.Add(backend.relays[i].RelayEntry)
	}

	relayConfigManager, err := rcm.New(rcm.NewRegistryCreator(rcp.NewDefault(relays).FetchConfig))
	require.NoError(tb, err)

	log := testLog
	if cfg.disableLogs {
		log.Logger.SetOutput(io.Discard)
	}

	opts := BoostServiceOpts{
		Log:                      log,
		ListenAddr:               "localhost:12345",
		RelayConfigManager:       relayConfigManager,
		GenesisForkVersionHex:    "0x00000000",
		RelayCheck:               true,
		RelayMinBid:              types.IntToU256(12345),
		RequestTimeoutGetHeader:  relayTimeout,
		RequestTimeoutGetPayload: relayTimeout,
		RequestTimeoutRegVal:     relayTimeout,
	}
	service, err := NewBoostService(opts)
	require.NoError(tb, err)

	backend.boost = service
	return &backend
}

func (be *testBackend) request(tb testing.TB, method, path string, payload any) *httptest.ResponseRecorder {
	tb.Helper()
	var req *http.Request
	var err error

	if payload == nil {
		req, err = http.NewRequest(method, path, bytes.NewReader(nil))
	} else {
		payloadBytes, err2 := json.Marshal(payload)
		require.NoError(tb, err2)
		req, err = http.NewRequest(method, path, bytes.NewReader(payloadBytes))
	}

	require.NoError(tb, err)
	rr := httptest.NewRecorder()
	be.boost.getRouter().ServeHTTP(rr, req)
	return rr
}

func (be *testBackend) requestRegisterValidator(tb testing.TB, path string, payload any) *httptest.ResponseRecorder {
	tb.Helper()

	return be.request(tb, http.MethodPost, path, payload)
}

func (be *testBackend) requestGetHeader(tb testing.TB, path string) *httptest.ResponseRecorder {
	tb.Helper()

	return be.request(tb, http.MethodGet, path, nil)
}

func (be *testBackend) requestGetPayload(tb testing.TB, path string, payload any) *httptest.ResponseRecorder {
	tb.Helper()

	return be.request(tb, http.MethodPost, path, payload)
}

func (be *testBackend) stubRelayGetHeaderResponse(tb testing.TB, index int, value uint64) {
	tb.Helper()

	r := be.relayByIndex(tb, index)
	r.GetHeaderResponse = r.MakeGetHeaderResponse(
		value,
		"0xc457e7cedd8bf0c16630dea852b20fb387fdb71c5ab369529ec09011371b22e1",
		"0xe8b9bd82aa0e957736c5a029903e53d581edf451e28ab274f4ba314c442e35a4",
		r.RelayEntry.PublicKey().String(),
	)
}

func (be *testBackend) stubRelayGetBellatrixPayloadResponse(tb testing.TB, index int, payload *types.SignedBlindedBeaconBlock) {
	tb.Helper()

	r := be.relayByIndex(tb, index)
	r.GetBellatrixPayloadResponse = &types.GetPayloadResponse{
		Data: blindedBlockToExecutionPayloadBellatrix(payload),
	}
}

func (be *testBackend) stubRelayHTTPServerWithTemporaryRedirect(tb testing.TB, index int) {
	tb.Helper()

	relayMock := be.relayByIndex(tb, index)
	relayMock.Server = httptest.NewServer(http.HandlerFunc(func(w http.ResponseWriter, r *http.Request) {
		http.Redirect(w, r, relayMock.Server.URL, http.StatusTemporaryRedirect)
	}))
}

func (be *testBackend) stubRelayEntryWithARandomPublicKey(tb testing.TB, index int) relay.Entry {
	tb.Helper()

	return be.stubRelayEntryWithUser(tb, index, url.User(reltest.RandomBLSPublicKey(tb).String()))
}

func (be *testBackend) stubRelayEntry(tb testing.TB, index int) relay.Entry {
	tb.Helper()

	r := be.relayByIndex(tb, index)

	return be.stubRelayEntryWithUser(tb, index, r.RelayEntry.RelayURL().User)
}

func (be *testBackend) stubRelayEntryWithUser(tb testing.TB, index int, user *url.Userinfo) relay.Entry {
	tb.Helper()

	r := be.relayByIndex(tb, index)

	forgedURL, err := url.ParseRequestURI(r.Server.URL)
	require.NoError(tb, err)

	forgedURL.User = user

	relayEntry, err := relay.NewRelayEntry(forgedURL.String())
	require.NoError(tb, err)

	r.RelayEntry = relayEntry

	return relayEntry
}

func (be *testBackend) relayByIndex(tb testing.TB, index int) *mockRelay {
	tb.Helper()

	require.Truef(tb, index < len(be.relays), "relay index %d is out of range", index)

	return be.relays[index]
}

func (be *testBackend) stubConfigManager(tb testing.TB, proposerRelays map[string]relay.Set, defaultRelays relay.Set) {
	tb.Helper()

	opts := make([]rcptest.MockOption, 0, len(proposerRelays)+1)
	if defaultRelays != nil {
		opts = append(opts, rcptest.WithDefaultRelays(defaultRelays))
	}

	for pubKey, relays := range proposerRelays {
		opts = append(opts, rcptest.WithProposerRelays(pubKey, relays))
	}

	relayConfigProvider := rcptest.MockRelayConfigProvider(opts...)

	cm, err := rcm.New(rcm.NewRegistryCreator(relayConfigProvider))
	require.NoError(tb, err)

	be.boost.relayConfigManager = cm
}

func (be *testBackend) relaySet(tb testing.TB, indexes ...int) relay.Set {
	tb.Helper()

	list := make(relay.List, 0, len(indexes))
	for i := range indexes {
		list = append(list, be.relayByIndex(tb, i).RelayEntry)
	}

	return reltest.RelaySetFromList(list)
}

func blindedBlockToExecutionPayloadBellatrix(signedBlindedBeaconBlock *types.SignedBlindedBeaconBlock) *types.ExecutionPayload {
	header := signedBlindedBeaconBlock.Message.Body.ExecutionPayloadHeader
	return &types.ExecutionPayload{
		ParentHash:    header.ParentHash,
		FeeRecipient:  header.FeeRecipient,
		StateRoot:     header.StateRoot,
		ReceiptsRoot:  header.ReceiptsRoot,
		LogsBloom:     header.LogsBloom,
		Random:        header.Random,
		BlockNumber:   header.BlockNumber,
		GasLimit:      header.GasLimit,
		GasUsed:       header.GasUsed,
		Timestamp:     header.Timestamp,
		ExtraData:     header.ExtraData,
		BaseFeePerGas: header.BaseFeePerGas,
		BlockHash:     header.BlockHash,
	}
}

func blindedBlockToExecutionPayloadCapella(signedBlindedBeaconBlock *apiv1capella.SignedBlindedBeaconBlock) *capella.ExecutionPayload {
	header := signedBlindedBeaconBlock.Message.Body.ExecutionPayloadHeader
	return &capella.ExecutionPayload{
		ParentHash:    header.ParentHash,
		FeeRecipient:  header.FeeRecipient,
		StateRoot:     header.StateRoot,
		ReceiptsRoot:  header.ReceiptsRoot,
		LogsBloom:     header.LogsBloom,
		PrevRandao:    header.PrevRandao,
		BlockNumber:   header.BlockNumber,
		GasLimit:      header.GasLimit,
		GasUsed:       header.GasUsed,
		Timestamp:     header.Timestamp,
		ExtraData:     header.ExtraData,
		BaseFeePerGas: header.BaseFeePerGas,
		BlockHash:     header.BlockHash,
		Transactions:  make([]bellatrix.Transaction, 0),
		Withdrawals:   make([]*capella.Withdrawal, 0),
	}
}

func stubSignedValidatorRegistration() types.SignedValidatorRegistration {
	return types.SignedValidatorRegistration{
		Message: &types.RegisterValidatorRequestMessage{
			FeeRecipient: _HexToAddress("0xdb65fEd33dc262Fe09D9a2Ba8F80b329BA25f941"),
			Timestamp:    1234356,
			Pubkey:       _HexToPubkey("0x8a1d7b8dd64e0aafe7ea7b6c95065c9364cf99d38470c12ee807d55f7de1529ad29ce2c422e0b65e3d5a05c02caca249"),
		},
		Signature: _HexToSignature("0x81510b571e22f89d1697545aac01c9ad0c1e7a3e778b3078bef524efae14990e58a6e960a152abd49de2e18d7fd3081c15d5c25867ccfad3d47beef6b39ac24b6b9fbf2cfa91c88f67aff750438a6841ec9e4a06a94ae41410c4f97b75ab284c"),
	}
}

func stubSignedBlindedBeaconBlock(parentHash, blockHash types.Hash) *types.SignedBlindedBeaconBlock {
	return &types.SignedBlindedBeaconBlock{
		Signature: _HexToSignature("0x8c795f751f812eabbabdee85100a06730a9904a4b53eedaa7f546fe0e23cd75125e293c6b0d007aa68a9da4441929d16072668abb4323bb04ac81862907357e09271fe414147b3669509d91d8ffae2ec9c789a5fcd4519629b8f2c7de8d0cce9"),
		Message: &types.BlindedBeaconBlock{
			Slot:          1,
			ProposerIndex: 1,
			ParentRoot:    types.Root{0x01},
			StateRoot:     types.Root{0x02},
			Body: &types.BlindedBeaconBlockBody{
				RandaoReveal:  types.Signature{0xa1},
				Eth1Data:      &types.Eth1Data{},
				Graffiti:      types.Hash{0xa2},
				SyncAggregate: &types.SyncAggregate{},
				ExecutionPayloadHeader: &types.ExecutionPayloadHeader{
					ParentHash:   parentHash,
					BlockHash:    blockHash,
					BlockNumber:  12345,
					FeeRecipient: _HexToAddress("0xdb65fEd33dc262Fe09D9a2Ba8F80b329BA25f941"),
				},
			},
		},
	}
}

func assertRequestWasSuccessful(tb testing.TB, rr *httptest.ResponseRecorder) {
	tb.Helper()

	require.Equal(tb, http.StatusOK, rr.Code, rr.Body.String())
}

func assertRelayReturnedNoContent(t *testing.T, rr *httptest.ResponseRecorder) {
	t.Helper()

	assert.Equal(t, http.StatusNoContent, rr.Code)
}

func assertBadGateway(t *testing.T, rr *httptest.ResponseRecorder) {
	t.Helper()

	assert.Equal(t, http.StatusBadGateway, rr.Code)
}

func assertRelaysReceivedRequest(t *testing.T, sut *testBackend) func(string, ...int) {
	t.Helper()

	return func(path string, index ...int) {
		for _, i := range index {
			r := sut.relayByIndex(t, i)
			assert.Equalf(t, 1, r.GetRequestCount(path),
				"path: %s: relay: %d: %s",
				path, i, r.RelayEntry.RelayURL())
		}
	}
}

func assertRelaysReceivedAtLeastOneRequest(t *testing.T, sut *testBackend) func(string, ...int) {
	t.Helper()

	return func(path string, index ...int) {
		var requestsCount int

		for _, i := range index {
			requestsCount += sut.relayByIndex(t, i).GetRequestCount(path)
		}

		assert.GreaterOrEqualf(t, requestsCount, 1, "at least one response from a relay expected")
	}
}

func TestNewBoostServiceErrors(t *testing.T) {
	t.Parallel()

	t.Run("errors when no relays", func(t *testing.T) {
		t.Parallel()

		// arrange
		configProvider := rcptest.MockRelayConfigProvider() // a config provider with no relays
		configManager, err := rcm.New(rcm.NewRegistryCreator(configProvider))
		require.NoError(t, err)

		opts := BoostServiceOpts{
			RelayConfigManager: configManager,
		}

		// act
		_, err = NewBoostService(opts)

		// assert
		require.ErrorIs(t, err, errNoRelays)
	})
}

func TestWebserver(t *testing.T) {
	t.Run("errors when webserver is already existing", func(t *testing.T) {
		backend := newTestBackend(t, 1, time.Second)
		backend.boost.srv = &http.Server{}
		err := backend.boost.StartHTTPServer()
		require.Error(t, err)
	})

	t.Run("webserver error on invalid listenAddr", func(t *testing.T) {
		backend := newTestBackend(t, 1, time.Second)
		backend.boost.listenAddr = "localhost:876543"
		err := backend.boost.StartHTTPServer()
		require.Error(t, err)
	})

	// t.Run("webserver starts normally", func(t *testing.T) {
	// 	backend := newTestBackend(t, 1, time.Second)
	// 	go func() {
	// 		err := backend.boost.StartHTTPServer()
	// 		require.NoError(t, err)
	// 	}()
	// 	time.Sleep(time.Millisecond * 100)
	// 	backend.boost.srv.Close()
	// })
}

func TestWebserverRootHandler(t *testing.T) {
	backend := newTestBackend(t, 1, time.Second)

	// Check root handler
	req, _ := http.NewRequest(http.MethodGet, "/", nil)
	rr := httptest.NewRecorder()
	backend.boost.getRouter().ServeHTTP(rr, req)
	require.Equal(t, http.StatusOK, rr.Code)
	require.Equal(t, "{}\n", rr.Body.String())
}

func TestWebserverMaxHeaderSize(t *testing.T) {
	backend := newTestBackend(t, 1, time.Second)
	addr := "localhost:1234"
	backend.boost.listenAddr = addr
	go func() {
		err := backend.boost.StartHTTPServer()
		require.NoError(t, err)
	}()
	time.Sleep(time.Millisecond * 100)
	path := "http://" + addr + "?" + strings.Repeat("abc", 4000) // path with characters of size over 4kb
	code, err := SendHTTPRequest(context.Background(), *http.DefaultClient, http.MethodGet, path, "test", nil, nil)
	require.Error(t, err)
	require.Equal(t, http.StatusRequestHeaderFieldsTooLarge, code)
	backend.boost.srv.Close()
}

func TestStatus(t *testing.T) {
	t.Run("At least one relay is available", func(t *testing.T) {
		backend := newTestBackend(t, 1, time.Second)
		time.Sleep(time.Millisecond * 20)
		path := "/eth/v1/builder/status"
		rr := backend.request(t, http.MethodGet, path, nil)

		require.Equal(t, http.StatusOK, rr.Code)
		require.True(t, len(rr.Header().Get("X-MEVBoost-Version")) > 0)
		require.Equal(t, "bellatrix", rr.Header().Get("X-MEVBoost-ForkVersion"))
		require.Equal(t, 1, backend.relays[0].GetRequestCount(path))
	})

	t.Run("No relays available", func(t *testing.T) {
		backend := newTestBackend(t, 1, time.Second)
		backend.relays[0].Server.Close() // makes the relay unavailable

		path := "/eth/v1/builder/status"
		rr := backend.request(t, http.MethodGet, path, nil)

		require.Equal(t, http.StatusServiceUnavailable, rr.Code)
		require.True(t, len(rr.Header().Get("X-MEVBoost-Version")) > 0)
		require.Equal(t, "bellatrix", rr.Header().Get("X-MEVBoost-ForkVersion"))
		require.Equal(t, 0, backend.relays[0].GetRequestCount(path))
	})
}

func TestRegisterValidator(t *testing.T) {
	path := "/eth/v1/builder/validators"
	reg := stubSignedValidatorRegistration()
	payload := []types.SignedValidatorRegistration{reg}

	t.Run("Normal function", func(t *testing.T) {
		backend := newTestBackend(t, 1, time.Second)
		rr := backend.request(t, http.MethodPost, path, payload)
		require.Equal(t, http.StatusOK, rr.Code)
		require.Equal(t, 1, backend.relays[0].GetRequestCount(path))
	})

	t.Run("Relay error response", func(t *testing.T) {
		backend := newTestBackend(t, 2, time.Second)

		backend.relays[0].ResponseDelay = 5 * time.Millisecond
		backend.relays[1].ResponseDelay = 5 * time.Millisecond

		rr := backend.request(t, http.MethodPost, path, payload)
		require.Equal(t, http.StatusOK, rr.Code)
		require.Equal(t, 1, backend.relays[0].GetRequestCount(path))
		require.Equal(t, 1, backend.relays[1].GetRequestCount(path))

		// Now make one relay return an error
		backend.relays[0].overrideHandleRegisterValidator(func(w http.ResponseWriter, r *http.Request) {
			w.WriteHeader(http.StatusBadRequest)
		})
		rr = backend.request(t, http.MethodPost, path, payload)
		require.Equal(t, http.StatusOK, rr.Code)
		require.Equal(t, 2, backend.relays[0].GetRequestCount(path))
		require.Equal(t, 2, backend.relays[1].GetRequestCount(path))

		// Now make both relays return an error - which should cause the request to fail
		backend.relays[1].overrideHandleRegisterValidator(func(w http.ResponseWriter, r *http.Request) {
			w.WriteHeader(http.StatusBadRequest)
		})
		rr = backend.request(t, http.MethodPost, path, payload)
		require.Equal(t, `{"code":502,"message":"no successful relay response"}`+"\n", rr.Body.String())
		require.Equal(t, http.StatusBadGateway, rr.Code)
		require.Equal(t, 3, backend.relays[0].GetRequestCount(path))
		require.Equal(t, 3, backend.relays[1].GetRequestCount(path))
	})

	t.Run("mev-boost relay timeout works with slow relay", func(t *testing.T) {
		backend := newTestBackend(t, 1, 150*time.Millisecond) // 10ms max
		rr := backend.request(t, http.MethodPost, path, payload)
		require.Equal(t, http.StatusOK, rr.Code)

		// Now make the relay return slowly, mev-boost should return an error
		backend.relays[0].ResponseDelay = 180 * time.Millisecond
		rr = backend.request(t, http.MethodPost, path, payload)
		require.Equal(t, `{"code":502,"message":"no successful relay response"}`+"\n", rr.Body.String())
		require.Equal(t, http.StatusBadGateway, rr.Code)
		require.Equal(t, 2, backend.relays[0].GetRequestCount(path))
	})
}

func getHeaderPath(slot uint64, parentHash types.Hash, pubkey types.PublicKey) string {
	return fmt.Sprintf("/eth/v1/builder/header/%d/%s/%s", slot, parentHash.String(), pubkey.String())
}

func TestGetHeader(t *testing.T) {
	hash := _HexToHash("0xe28385e7bd68df656cd0042b74b69c3104b5356ed1f20eb69f1f925df47a3ab7")
	pubkey := _HexToPubkey(
		"0x8a1d7b8dd64e0aafe7ea7b6c95065c9364cf99d38470c12ee807d55f7de1529ad29ce2c422e0b65e3d5a05c02caca249")
	path := getHeaderPath(1, hash, pubkey)
	require.Equal(t, "/eth/v1/builder/header/1/0xe28385e7bd68df656cd0042b74b69c3104b5356ed1f20eb69f1f925df47a3ab7/0x8a1d7b8dd64e0aafe7ea7b6c95065c9364cf99d38470c12ee807d55f7de1529ad29ce2c422e0b65e3d5a05c02caca249", path)

	t.Run("Okay response from relay", func(t *testing.T) {
		backend := newTestBackend(t, 1, time.Second)
		rr := backend.request(t, http.MethodGet, path, nil)
		require.Equal(t, http.StatusOK, rr.Code, rr.Body.String())
		require.Equal(t, 1, backend.relays[0].GetRequestCount(path))
	})

	t.Run("Bad response from relays", func(t *testing.T) {
		backend := newTestBackend(t, 2, time.Second)
		resp := backend.relays[0].MakeGetHeaderResponse(
			12345,
			"0xe28385e7bd68df656cd0042b74b69c3104b5356ed1f20eb69f1f925df47a3ab7",
			"0xe28385e7bd68df656cd0042b74b69c3104b5356ed1f20eb69f1f925df47a3ab7",
			"0x8a1d7b8dd64e0aafe7ea7b6c95065c9364cf99d38470c12ee807d55f7de1529ad29ce2c422e0b65e3d5a05c02caca249",
			consensusspec.DataVersionBellatrix,
		)
		resp.Bellatrix.Data.Message.Header.BlockHash = nilHash

		// 1/2 failing responses are okay
		backend.relays[0].GetHeaderResponse = resp
		rr := backend.request(t, http.MethodGet, path, nil)
		require.Equal(t, 1, backend.relays[0].GetRequestCount(path))
		require.Equal(t, 1, backend.relays[1].GetRequestCount(path))
		require.Equal(t, http.StatusOK, rr.Code, rr.Body.String())

		// 2/2 failing responses are okay
		backend.relays[1].GetHeaderResponse = resp
		rr = backend.request(t, http.MethodGet, path, nil)
		require.Equal(t, 2, backend.relays[0].GetRequestCount(path))
		require.Equal(t, 2, backend.relays[1].GetRequestCount(path))
		require.Equal(t, http.StatusNoContent, rr.Code)
	})

	t.Run("Invalid relay public key", func(t *testing.T) {
		backend := newTestBackend(t, 1, time.Second)

		backend.relays[0].GetHeaderResponse = backend.relays[0].MakeGetHeaderResponse(
			12345,
			"0xe28385e7bd68df656cd0042b74b69c3104b5356ed1f20eb69f1f925df47a3ab7",
			"0xe28385e7bd68df656cd0042b74b69c3104b5356ed1f20eb69f1f925df47a3ab7",
			"0x8a1d7b8dd64e0aafe7ea7b6c95065c9364cf99d38470c12ee807d55f7de1529ad29ce2c422e0b65e3d5a05c02caca249",
			consensusspec.DataVersionBellatrix,
		)

		// Simulate a different public key registered to mev-boost
		pk := types.PublicKey{}
		backend.boost.relays[0].PublicKey = pk

		rr := backend.request(t, http.MethodGet, path, nil)
		require.Equal(t, 1, backend.relays[0].GetRequestCount(path))

		// Request should have no content
		require.Equal(t, http.StatusNoContent, rr.Code)
	})

	t.Run("Invalid relay signature", func(t *testing.T) {
		backend := newTestBackend(t, 1, time.Second)

		backend.relays[0].GetHeaderResponse = backend.relays[0].MakeGetHeaderResponse(
			12345,
			"0xe28385e7bd68df656cd0042b74b69c3104b5356ed1f20eb69f1f925df47a3ab7",
			"0xe28385e7bd68df656cd0042b74b69c3104b5356ed1f20eb69f1f925df47a3ab7",
			"0x8a1d7b8dd64e0aafe7ea7b6c95065c9364cf99d38470c12ee807d55f7de1529ad29ce2c422e0b65e3d5a05c02caca249",
			consensusspec.DataVersionBellatrix,
		)

		// Scramble the signature
		backend.relays[0].GetHeaderResponse.Bellatrix.Data.Signature = types.Signature{}

		rr := backend.request(t, http.MethodGet, path, nil)
		require.Equal(t, 1, backend.relays[0].GetRequestCount(path))

		// Request should have no content
		require.Equal(t, http.StatusNoContent, rr.Code)
	})

	t.Run("Invalid slot number", func(t *testing.T) {
		// Number larger than uint64 creates parsing error
		slot := fmt.Sprintf("%d0", uint64(math.MaxUint64))
		invalidSlotPath := fmt.Sprintf("/eth/v1/builder/header/%s/%s/%s", slot, hash.String(), pubkey.String())

		backend := newTestBackend(t, 1, time.Second)
		rr := backend.request(t, http.MethodGet, invalidSlotPath, nil)
		require.Equal(t, `{"code":400,"message":"invalid slot"}`+"\n", rr.Body.String())
		require.Equal(t, http.StatusBadRequest, rr.Code, rr.Body.String())
		require.Equal(t, 0, backend.relays[0].GetRequestCount(path))
	})

	t.Run("Invalid pubkey length", func(t *testing.T) {
		invalidPubkeyPath := fmt.Sprintf("/eth/v1/builder/header/%d/%s/%s", 1, hash.String(), "0x1")

		backend := newTestBackend(t, 1, time.Second)
		rr := backend.request(t, http.MethodGet, invalidPubkeyPath, nil)
		require.Equal(t, `{"code":400,"message":"invalid pubkey"}`+"\n", rr.Body.String())
		require.Equal(t, http.StatusBadRequest, rr.Code, rr.Body.String())
		require.Equal(t, 0, backend.relays[0].GetRequestCount(path))
	})

	t.Run("Invalid hash length", func(t *testing.T) {
		invalidSlotPath := fmt.Sprintf("/eth/v1/builder/header/%d/%s/%s", 1, "0x1", pubkey.String())

		backend := newTestBackend(t, 1, time.Second)
		rr := backend.request(t, http.MethodGet, invalidSlotPath, nil)
		require.Equal(t, `{"code":400,"message":"invalid hash"}`+"\n", rr.Body.String())
		require.Equal(t, http.StatusBadRequest, rr.Code, rr.Body.String())
		require.Equal(t, 0, backend.relays[0].GetRequestCount(path))
	})

	t.Run("Invalid parent hash", func(t *testing.T) {
		backend := newTestBackend(t, 1, time.Second)

		invalidParentHashPath := getHeaderPath(1, types.Hash{}, pubkey)
		rr := backend.request(t, http.MethodGet, invalidParentHashPath, nil)
		require.Equal(t, http.StatusNoContent, rr.Code)
		require.Equal(t, 0, backend.relays[0].GetRequestCount(path))
	})
}

func TestGetHeaderBids(t *testing.T) {
	hash := _HexToHash("0xe28385e7bd68df656cd0042b74b69c3104b5356ed1f20eb69f1f925df47a3ab7")
	pubkey := _HexToPubkey(
		"0x8a1d7b8dd64e0aafe7ea7b6c95065c9364cf99d38470c12ee807d55f7de1529ad29ce2c422e0b65e3d5a05c02caca249")
	path := getHeaderPath(2, hash, pubkey)
	require.Equal(t, "/eth/v1/builder/header/2/0xe28385e7bd68df656cd0042b74b69c3104b5356ed1f20eb69f1f925df47a3ab7/0x8a1d7b8dd64e0aafe7ea7b6c95065c9364cf99d38470c12ee807d55f7de1529ad29ce2c422e0b65e3d5a05c02caca249", path)

	t.Run("Use header with highest value", func(t *testing.T) {
		// Create backend and register 3 relays.
		backend := newTestBackend(t, 3, time.Second)

		// First relay will return signed response with value 12345.
		backend.relays[0].GetHeaderResponse = backend.relays[0].MakeGetHeaderResponse(
			12345,
			"0xe28385e7bd68df656cd0042b74b69c3104b5356ed1f20eb69f1f925df47a3ab7",
			"0xe28385e7bd68df656cd0042b74b69c3104b5356ed1f20eb69f1f925df47a3ab7",
			"0x8a1d7b8dd64e0aafe7ea7b6c95065c9364cf99d38470c12ee807d55f7de1529ad29ce2c422e0b65e3d5a05c02caca249",
			consensusspec.DataVersionBellatrix,
		)

		// First relay will return signed response with value 12347.
		backend.relays[1].GetHeaderResponse = backend.relays[1].MakeGetHeaderResponse(
			12347,
			"0xe28385e7bd68df656cd0042b74b69c3104b5356ed1f20eb69f1f925df47a3ab7",
			"0xe28385e7bd68df656cd0042b74b69c3104b5356ed1f20eb69f1f925df47a3ab7",
			"0x8a1d7b8dd64e0aafe7ea7b6c95065c9364cf99d38470c12ee807d55f7de1529ad29ce2c422e0b65e3d5a05c02caca249",
			consensusspec.DataVersionBellatrix,
		)

		// First relay will return signed response with value 12346.
		backend.relays[2].GetHeaderResponse = backend.relays[2].MakeGetHeaderResponse(
			12346,
			"0xe28385e7bd68df656cd0042b74b69c3104b5356ed1f20eb69f1f925df47a3ab7",
			"0xe28385e7bd68df656cd0042b74b69c3104b5356ed1f20eb69f1f925df47a3ab7",
			"0x8a1d7b8dd64e0aafe7ea7b6c95065c9364cf99d38470c12ee807d55f7de1529ad29ce2c422e0b65e3d5a05c02caca249",
			consensusspec.DataVersionBellatrix,
		)

		// Run the request.
		rr := backend.request(t, http.MethodGet, path, nil)

		// Each relay must have received the request.
		require.Equal(t, 1, backend.relays[0].GetRequestCount(path))
		require.Equal(t, 1, backend.relays[1].GetRequestCount(path))
		require.Equal(t, 1, backend.relays[2].GetRequestCount(path))

		require.Equal(t, http.StatusOK, rr.Code, rr.Body.String())

		// Highest value should be 12347, i.e. second relay.
		resp := new(GetHeaderResponse)
		err := json.Unmarshal(rr.Body.Bytes(), resp)
		require.NoError(t, err)
		require.Equal(t, big.NewInt(12347), resp.Value())
	})

	t.Run("Use header with lowest blockhash if same value", func(t *testing.T) {
		// Create backend and register 3 relays.
		backend := newTestBackend(t, 3, time.Second)

		backend.relays[0].GetHeaderResponse = backend.relays[0].MakeGetHeaderResponse(
			12345,
			"0xa38385e7bd68df656cd0042b74b69c3104b5356ed1f20eb69f1f925df47a3ab7",
			"0xe28385e7bd68df656cd0042b74b69c3104b5356ed1f20eb69f1f925df47a3ab7",
			"0x8a1d7b8dd64e0aafe7ea7b6c95065c9364cf99d38470c12ee807d55f7de1529ad29ce2c422e0b65e3d5a05c02caca249",
			consensusspec.DataVersionBellatrix,
		)

		backend.relays[1].GetHeaderResponse = backend.relays[1].MakeGetHeaderResponse(
			12345,
			"0xa18385e7bd68df656cd0042b74b69c3104b5356ed1f20eb69f1f925df47a3ab7",
			"0xe28385e7bd68df656cd0042b74b69c3104b5356ed1f20eb69f1f925df47a3ab7",
			"0x8a1d7b8dd64e0aafe7ea7b6c95065c9364cf99d38470c12ee807d55f7de1529ad29ce2c422e0b65e3d5a05c02caca249",
			consensusspec.DataVersionBellatrix,
		)

		backend.relays[2].GetHeaderResponse = backend.relays[2].MakeGetHeaderResponse(
			12345,
			"0xa28385e7bd68df656cd0042b74b69c3104b5356ed1f20eb69f1f925df47a3ab7",
			"0xe28385e7bd68df656cd0042b74b69c3104b5356ed1f20eb69f1f925df47a3ab7",
			"0x8a1d7b8dd64e0aafe7ea7b6c95065c9364cf99d38470c12ee807d55f7de1529ad29ce2c422e0b65e3d5a05c02caca249",
			consensusspec.DataVersionBellatrix,
		)

		// Run the request.
		rr := backend.request(t, http.MethodGet, path, nil)

		// Each relay must have received the request.
		require.Equal(t, 1, backend.relays[0].GetRequestCount(path))
		require.Equal(t, 1, backend.relays[1].GetRequestCount(path))
		require.Equal(t, 1, backend.relays[2].GetRequestCount(path))

		require.Equal(t, http.StatusOK, rr.Code, rr.Body.String())

		// Highest value should be 12347, i.e. second relay.
		resp := new(GetHeaderResponse)

		err := json.Unmarshal(rr.Body.Bytes(), resp)
		require.NoError(t, err)
		require.Equal(t, big.NewInt(12345), resp.Value())
		require.Equal(t, "0xa18385e7bd68df656cd0042b74b69c3104b5356ed1f20eb69f1f925df47a3ab7", resp.BlockHash())
	})

	t.Run("Respect minimum bid cutoff", func(t *testing.T) {
		// Create backend and register relay.
		backend := newTestBackend(t, 1, time.Second)

		// Relay will return signed response with value 12344.
		backend.relays[0].GetHeaderResponse = backend.relays[0].MakeGetHeaderResponse(
			12344,
			"0xa28385e7bd68df656cd0042b74b69c3104b5356ed1f20eb69f1f925df47a3ab7",
			"0xe28385e7bd68df656cd0042b74b69c3104b5356ed1f20eb69f1f925df47a3ab7",
			"0x8a1d7b8dd64e0aafe7ea7b6c95065c9364cf99d38470c12ee807d55f7de1529ad29ce2c422e0b65e3d5a05c02caca249",
			consensusspec.DataVersionBellatrix,
		)

		// Run the request.
		rr := backend.request(t, http.MethodGet, path, nil)

		// Each relay must have received the request.
		require.Equal(t, 1, backend.relays[0].GetRequestCount(path))

		// Request should have no content (min bid is 12345)
		require.Equal(t, http.StatusNoContent, rr.Code)
	})

	t.Run("Allow bids which meet minimum bid cutoff", func(t *testing.T) {
		// Create backend and register relay.
		backend := newTestBackend(t, 1, time.Second)

		// First relay will return signed response with value 12345.
		backend.relays[0].GetHeaderResponse = backend.relays[0].MakeGetHeaderResponse(
			12345,
			"0xa28385e7bd68df656cd0042b74b69c3104b5356ed1f20eb69f1f925df47a3ab7",
			"0xe28385e7bd68df656cd0042b74b69c3104b5356ed1f20eb69f1f925df47a3ab7",
			"0x8a1d7b8dd64e0aafe7ea7b6c95065c9364cf99d38470c12ee807d55f7de1529ad29ce2c422e0b65e3d5a05c02caca249",
			consensusspec.DataVersionBellatrix,
		)

		// Run the request.
		rr := backend.request(t, http.MethodGet, path, nil)

		// Each relay must have received the request.
		require.Equal(t, 1, backend.relays[0].GetRequestCount(path))

		// Value should be 12345 (min bid is 12345)
		resp := new(types.GetHeaderResponse)
		err := json.Unmarshal(rr.Body.Bytes(), resp)
		require.NoError(t, err)
		require.Equal(t, types.IntToU256(12345), resp.Data.Message.Value)
	})
}

<<<<<<< HEAD
	t.Run("Invalid relay public key", func(t *testing.T) {
		// arrange
		sut := newTestBackend(t, 1, time.Second)

		// Simulate a different public key registered to mev-boost
		relayEntries := relay.List{sut.stubRelayEntryWithARandomPublicKey(t, 0)}

		sut.stubRelayGetHeaderResponse(t, 0, 12345)
		sut.stubConfigManager(t, nil, reltest.RelaySetFromList(relayEntries))

		// act
		rr := sut.requestGetHeader(t, path)

		// assert
		assertRelayReturnedNoContent(t, rr)
		assertRelaysReceivedRequest(t, sut)(path, 0)
=======
func TestGetHeaderCapellaBids(t *testing.T) {
	hash := _HexToHash("0xe28385e7bd68df656cd0042b74b69c3104b5356ed1f20eb69f1f925df47a3ab7")
	pubkey := _HexToPubkey(
		"0x8a1d7b8dd64e0aafe7ea7b6c95065c9364cf99d38470c12ee807d55f7de1529ad29ce2c422e0b65e3d5a05c02caca249")
	path := getHeaderPath(1, hash, pubkey)
	require.Equal(t, "/eth/v1/builder/header/1/0xe28385e7bd68df656cd0042b74b69c3104b5356ed1f20eb69f1f925df47a3ab7/0x8a1d7b8dd64e0aafe7ea7b6c95065c9364cf99d38470c12ee807d55f7de1529ad29ce2c422e0b65e3d5a05c02caca249", path)

	t.Run("Use header with highest value", func(t *testing.T) {
		// Create backend and register 3 relays.
		backend := newTestBackend(t, 3, time.Second)

		// First relay will return signed response with value 12345.
		backend.relays[0].GetHeaderResponse = backend.relays[0].MakeGetHeaderResponse(
			12345,
			"0xe28385e7bd68df656cd0042b74b69c3104b5356ed1f20eb69f1f925df47a3ab7",
			"0xe28385e7bd68df656cd0042b74b69c3104b5356ed1f20eb69f1f925df47a3ab7",
			"0x8a1d7b8dd64e0aafe7ea7b6c95065c9364cf99d38470c12ee807d55f7de1529ad29ce2c422e0b65e3d5a05c02caca249",
			consensusspec.DataVersionCapella,
		)

		// First relay will return signed response with value 12347.
		backend.relays[1].GetHeaderResponse = backend.relays[1].MakeGetHeaderResponse(
			12347,
			"0xe28385e7bd68df656cd0042b74b69c3104b5356ed1f20eb69f1f925df47a3ab7",
			"0xe28385e7bd68df656cd0042b74b69c3104b5356ed1f20eb69f1f925df47a3ab7",
			"0x8a1d7b8dd64e0aafe7ea7b6c95065c9364cf99d38470c12ee807d55f7de1529ad29ce2c422e0b65e3d5a05c02caca249",
			consensusspec.DataVersionCapella,
		)

		// First relay will return signed response with value 12346.
		backend.relays[2].GetHeaderResponse = backend.relays[2].MakeGetHeaderResponse(
			12346,
			"0xe28385e7bd68df656cd0042b74b69c3104b5356ed1f20eb69f1f925df47a3ab7",
			"0xe28385e7bd68df656cd0042b74b69c3104b5356ed1f20eb69f1f925df47a3ab7",
			"0x8a1d7b8dd64e0aafe7ea7b6c95065c9364cf99d38470c12ee807d55f7de1529ad29ce2c422e0b65e3d5a05c02caca249",
			consensusspec.DataVersionCapella,
		)

		// Run the request.
		rr := backend.request(t, http.MethodGet, path, nil)

		// Each relay must have received the request.
		require.Equal(t, 1, backend.relays[0].GetRequestCount(path))
		require.Equal(t, 1, backend.relays[1].GetRequestCount(path))
		require.Equal(t, 1, backend.relays[2].GetRequestCount(path))

		require.Equal(t, http.StatusOK, rr.Code, rr.Body.String())

		// Highest value should be 12347, i.e. second relay.
		resp := new(GetHeaderResponse)
		err := json.Unmarshal(rr.Body.Bytes(), resp)
		require.NoError(t, err)
		require.Equal(t, big.NewInt(12347), resp.Value())
>>>>>>> f7cbae46
	})

	t.Run("Use header with lowest blockhash if same value", func(t *testing.T) {
		// Create backend and register 3 relays.
		backend := newTestBackend(t, 3, time.Second)

		backend.relays[0].GetHeaderResponse = backend.relays[0].MakeGetHeaderResponse(
			12345,
			"0xa38385e7bd68df656cd0042b74b69c3104b5356ed1f20eb69f1f925df47a3ab7",
			"0xe28385e7bd68df656cd0042b74b69c3104b5356ed1f20eb69f1f925df47a3ab7",
			"0x8a1d7b8dd64e0aafe7ea7b6c95065c9364cf99d38470c12ee807d55f7de1529ad29ce2c422e0b65e3d5a05c02caca249",
			consensusspec.DataVersionCapella,
		)

		backend.relays[1].GetHeaderResponse = backend.relays[1].MakeGetHeaderResponse(
			12345,
			"0xa18385e7bd68df656cd0042b74b69c3104b5356ed1f20eb69f1f925df47a3ab7",
			"0xe28385e7bd68df656cd0042b74b69c3104b5356ed1f20eb69f1f925df47a3ab7",
			"0x8a1d7b8dd64e0aafe7ea7b6c95065c9364cf99d38470c12ee807d55f7de1529ad29ce2c422e0b65e3d5a05c02caca249",
			consensusspec.DataVersionCapella,
		)

		backend.relays[2].GetHeaderResponse = backend.relays[2].MakeGetHeaderResponse(
			12345,
			"0xa28385e7bd68df656cd0042b74b69c3104b5356ed1f20eb69f1f925df47a3ab7",
			"0xe28385e7bd68df656cd0042b74b69c3104b5356ed1f20eb69f1f925df47a3ab7",
			"0x8a1d7b8dd64e0aafe7ea7b6c95065c9364cf99d38470c12ee807d55f7de1529ad29ce2c422e0b65e3d5a05c02caca249",
			consensusspec.DataVersionCapella,
		)

		// Run the request.
		rr := backend.request(t, http.MethodGet, path, nil)

		// Each relay must have received the request.
		require.Equal(t, 1, backend.relays[0].GetRequestCount(path))
		require.Equal(t, 1, backend.relays[1].GetRequestCount(path))
		require.Equal(t, 1, backend.relays[2].GetRequestCount(path))

		require.Equal(t, http.StatusOK, rr.Code, rr.Body.String())

		// Highest value should be 12347, i.e. second relay.
		resp := new(GetHeaderResponse)

		err := json.Unmarshal(rr.Body.Bytes(), resp)
		require.NoError(t, err)
		require.Equal(t, big.NewInt(12345), resp.Value())
		require.Equal(t, "0xa18385e7bd68df656cd0042b74b69c3104b5356ed1f20eb69f1f925df47a3ab7", resp.BlockHash())
	})

	t.Run("Respect minimum bid cutoff", func(t *testing.T) {
		// Create backend and register relay.
		backend := newTestBackend(t, 1, time.Second)

		// Relay will return signed response with value 12344.
		backend.relays[0].GetHeaderResponse = backend.relays[0].MakeGetHeaderResponse(
			12344,
			"0xa28385e7bd68df656cd0042b74b69c3104b5356ed1f20eb69f1f925df47a3ab7",
			"0xe28385e7bd68df656cd0042b74b69c3104b5356ed1f20eb69f1f925df47a3ab7",
			"0x8a1d7b8dd64e0aafe7ea7b6c95065c9364cf99d38470c12ee807d55f7de1529ad29ce2c422e0b65e3d5a05c02caca249",
			consensusspec.DataVersionCapella,
		)

		// Run the request.
		rr := backend.request(t, http.MethodGet, path, nil)

		// Each relay must have received the request.
		require.Equal(t, 1, backend.relays[0].GetRequestCount(path))

		// Request should have no content (min bid is 12345)
		require.Equal(t, http.StatusNoContent, rr.Code)
	})

	t.Run("Allow bids which meet minimum bid cutoff", func(t *testing.T) {
		// Create backend and register relay.
		backend := newTestBackend(t, 1, time.Second)

		// First relay will return signed response with value 12345.
		backend.relays[0].GetHeaderResponse = backend.relays[0].MakeGetHeaderResponse(
			12345,
			"0xa28385e7bd68df656cd0042b74b69c3104b5356ed1f20eb69f1f925df47a3ab7",
			"0xe28385e7bd68df656cd0042b74b69c3104b5356ed1f20eb69f1f925df47a3ab7",
			"0x8a1d7b8dd64e0aafe7ea7b6c95065c9364cf99d38470c12ee807d55f7de1529ad29ce2c422e0b65e3d5a05c02caca249",
			consensusspec.DataVersionCapella,
		)

		// Run the request.
		rr := backend.request(t, http.MethodGet, path, nil)

		// Each relay must have received the request.
		require.Equal(t, 1, backend.relays[0].GetRequestCount(path))

		// Value should be 12345 (min bid is 12345)
		resp := new(types.GetHeaderResponse)
		err := json.Unmarshal(rr.Body.Bytes(), resp)
		require.NoError(t, err)
		require.Equal(t, types.IntToU256(12345), resp.Data.Message.Value)
	})

	t.Run("Invalid relay signature", func(t *testing.T) {
		backend := newTestBackend(t, 1, time.Second)

		backend.relays[0].GetHeaderResponse = backend.relays[0].MakeGetHeaderResponse(
			12345,
			"0xe28385e7bd68df656cd0042b74b69c3104b5356ed1f20eb69f1f925df47a3ab7",
			"0xe28385e7bd68df656cd0042b74b69c3104b5356ed1f20eb69f1f925df47a3ab7",
			"0x8a1d7b8dd64e0aafe7ea7b6c95065c9364cf99d38470c12ee807d55f7de1529ad29ce2c422e0b65e3d5a05c02caca249",
			consensusspec.DataVersionCapella,
		)

		// Scramble the signature
		backend.relays[0].GetHeaderResponse.Capella.Capella.Signature = phase0.BLSSignature{}

		rr := backend.request(t, http.MethodGet, path, nil)
		require.Equal(t, 1, backend.relays[0].GetRequestCount(path))

		// Request should have no content
		require.Equal(t, http.StatusNoContent, rr.Code)
	})
}

func TestGetPayload(t *testing.T) {
	path := "/eth/v1/builder/blinded_blocks"

	payload := types.SignedBlindedBeaconBlock{
		Signature: _HexToSignature(
			"0x8c795f751f812eabbabdee85100a06730a9904a4b53eedaa7f546fe0e23cd75125e293c6b0d007aa68a9da4441929d16072668abb4323bb04ac81862907357e09271fe414147b3669509d91d8ffae2ec9c789a5fcd4519629b8f2c7de8d0cce9"),
		Message: &types.BlindedBeaconBlock{
			Slot:          1,
			ProposerIndex: 1,
			ParentRoot:    types.Root{0x01},
			StateRoot:     types.Root{0x02},
			Body: &types.BlindedBeaconBlockBody{
				RandaoReveal:  types.Signature{0xa1},
				Eth1Data:      &types.Eth1Data{},
				Graffiti:      types.Hash{0xa2},
				SyncAggregate: &types.SyncAggregate{},
				ExecutionPayloadHeader: &types.ExecutionPayloadHeader{
					ParentHash:   _HexToHash("0xe28385e7bd68df656cd0042b74b69c3104b5356ed1f20eb69f1f925df47a3ab7"),
					BlockHash:    _HexToHash("0x534809bd2b6832edff8d8ce4cb0e50068804fd1ef432c8362ad708a74fdc0e46"),
					BlockNumber:  12345,
					FeeRecipient: _HexToAddress("0xdb65fEd33dc262Fe09D9a2Ba8F80b329BA25f941"),
				},
			},
		},
	}

	t.Run("Okay response from relay", func(t *testing.T) {
		backend := newTestBackend(t, 1, time.Second)
		rr := backend.request(t, http.MethodPost, path, payload)
		require.Equal(t, http.StatusOK, rr.Code, rr.Body.String())
		require.Equal(t, 1, backend.relays[0].GetRequestCount(path))

		resp := new(types.GetPayloadResponse)
		err := json.Unmarshal(rr.Body.Bytes(), resp)
		require.NoError(t, err)
		require.Equal(t, payload.Message.Body.ExecutionPayloadHeader.BlockHash, resp.Data.BlockHash)
	})

	t.Run("Bad response from relays", func(t *testing.T) {
		backend := newTestBackend(t, 2, time.Second)
		resp := new(types.GetPayloadResponse)

		// 1/2 failing responses are okay
		backend.relays[0].GetBellatrixPayloadResponse = resp
		rr := backend.request(t, http.MethodPost, path, payload)
		require.GreaterOrEqual(t, backend.relays[1].GetRequestCount(path)+backend.relays[0].GetRequestCount(path), 1)
		require.Equal(t, http.StatusOK, rr.Code, rr.Body.String())

		// 2/2 failing responses are okay
		backend = newTestBackend(t, 2, time.Second)
		backend.relays[0].GetBellatrixPayloadResponse = resp
		backend.relays[1].GetBellatrixPayloadResponse = resp
		rr = backend.request(t, http.MethodPost, path, payload)
		require.Equal(t, 1, backend.relays[0].GetRequestCount(path))
		require.Equal(t, 1, backend.relays[1].GetRequestCount(path))
		require.Equal(t, `{"code":502,"message":"no successful relay response"}`+"\n", rr.Body.String())
		require.Equal(t, http.StatusBadGateway, rr.Code, rr.Body.String())
	})
}

func TestCheckRelays(t *testing.T) {
	t.Run("One relay is okay", func(t *testing.T) {
		backend := newTestBackend(t, 1, time.Second)
		numHealthyRelays := backend.boost.CheckRelays()
		require.Equal(t, 1, numHealthyRelays)
	})

	t.Run("One relay is down", func(t *testing.T) {
		backend := newTestBackend(t, 1, time.Second)
		backend.relays[0].Server.Close()

		numHealthyRelays := backend.boost.CheckRelays()
		require.Equal(t, 0, numHealthyRelays)
	})

	t.Run("One relays is up, one down", func(t *testing.T) {
		backend := newTestBackend(t, 2, time.Second)
		backend.relays[0].Server.Close()

		numHealthyRelays := backend.boost.CheckRelays()
		require.Equal(t, 1, numHealthyRelays)
	})

	t.Run("Should not follow redirects", func(t *testing.T) {
		// arrange
		sut := newTestBackend(t, 1, time.Second)
		sut.stubRelayHTTPServerWithTemporaryRedirect(t, 0)
		sut.stubRelayEntry(t, 0)
		sut.stubConfigManager(t, nil, sut.relaySet(t, 0))

		// act
		numHealthyRelays := sut.boost.CheckRelays()

		// assert
		require.Equal(t, 0, numHealthyRelays)
	})
}

func TestEmptyTxRoot(t *testing.T) {
	transactions := types.Transactions{}
	txroot, _ := transactions.HashTreeRoot()
	txRootHex := fmt.Sprintf("0x%x", txroot)
	require.Equal(t, "0x7ffe241ea60187fdb0187bfa22de35d1f9bed7ab061d9401fd47e34a54fbede1", txRootHex)
}

func TestGetPayloadWithTestdata(t *testing.T) {
	path := "/eth/v1/builder/blinded_blocks"

	testPayloadsFiles := []string{
		"../testdata/kiln-signed-blinded-beacon-block-899730.json",
		"../testdata/signed-blinded-beacon-block-case0.json",
	}

	for _, fn := range testPayloadsFiles {
		t.Run(fn, func(t *testing.T) {
			jsonFile, err := os.Open(fn)
			require.NoError(t, err)
			defer jsonFile.Close()
			signedBlindedBeaconBlock := new(types.SignedBlindedBeaconBlock)
			require.NoError(t, DecodeJSON(jsonFile, &signedBlindedBeaconBlock))

			backend := newTestBackend(t, 1, time.Second)
			mockResp := types.GetPayloadResponse{
				Data: &types.ExecutionPayload{
					BlockHash: signedBlindedBeaconBlock.Message.Body.ExecutionPayloadHeader.BlockHash,
				},
			}
			backend.relays[0].GetBellatrixPayloadResponse = &mockResp

			rr := backend.request(t, http.MethodPost, path, signedBlindedBeaconBlock)
			require.Equal(t, http.StatusOK, rr.Code, rr.Body.String())
			require.Equal(t, 1, backend.relays[0].GetRequestCount(path))

			resp := new(types.GetPayloadResponse)
			err = json.Unmarshal(rr.Body.Bytes(), resp)
			require.NoError(t, err)
			require.Equal(t, signedBlindedBeaconBlock.Message.Body.ExecutionPayloadHeader.BlockHash, resp.Data.BlockHash)
		})
	}
}

func TestGetPayloadCapella(t *testing.T) {
	// Load the signed blinded beacon block used for getPayload
	jsonFile, err := os.Open("../testdata/signed-blinded-beacon-block-capella.json")
	require.NoError(t, err)
	defer jsonFile.Close()
	signedBlindedBeaconBlock := new(apiv1capella.SignedBlindedBeaconBlock)
	require.NoError(t, DecodeJSON(jsonFile, &signedBlindedBeaconBlock))

	backend := newTestBackend(t, 1, time.Second)

	// Prepare getPayload response
	backend.relays[0].GetCapellaPayloadResponse = &api.VersionedExecutionPayload{
		Version: consensusspec.DataVersionCapella,
		Capella: blindedBlockToExecutionPayloadCapella(signedBlindedBeaconBlock),
	}

	// call getPayload, ensure it's only called on relay 0 (origin of the bid)
	getPayloadPath := "/eth/v1/builder/blinded_blocks"
	rr := backend.request(t, http.MethodPost, getPayloadPath, signedBlindedBeaconBlock)
	require.Equal(t, http.StatusOK, rr.Code, rr.Body.String())
	require.Equal(t, 1, backend.relays[0].GetRequestCount(getPayloadPath))

	resp := new(api.VersionedExecutionPayload)
	err = json.Unmarshal(rr.Body.Bytes(), resp)
	require.NoError(t, err)
	require.Equal(t, signedBlindedBeaconBlock.Message.Body.ExecutionPayloadHeader.BlockHash, resp.Capella.BlockHash)
}

func TestGetPayloadToOriginRelayOnly(t *testing.T) {
	// Load the signed blinded beacon block used for getPayload
	jsonFile, err := os.Open("../testdata/kiln-signed-blinded-beacon-block-899730.json")
	require.NoError(t, err)
	defer jsonFile.Close()
	signedBlindedBeaconBlock := new(types.SignedBlindedBeaconBlock)
	require.NoError(t, DecodeJSON(jsonFile, &signedBlindedBeaconBlock))

	// Create a test backend with 2 relays
	backend := newTestBackend(t, 2, time.Second)

	// call getHeader, highest bid is returned by relay 0
	getHeaderPath := "/eth/v1/builder/header/899730/0xe8b9bd82aa0e957736c5a029903e53d581edf451e28ab274f4ba314c442e35a4/0x8a1d7b8dd64e0aafe7ea7b6c95065c9364cf99d38470c12ee807d55f7de1529ad29ce2c422e0b65e3d5a05c02caca249"
	backend.relays[0].GetHeaderResponse = backend.relays[0].MakeGetHeaderResponse(
		12345,
		"0x373fb4e59dcb659b94bd58595c25345333426aa639f821567103e2eccf34d126",
		"0xe8b9bd82aa0e957736c5a029903e53d581edf451e28ab274f4ba314c442e35a4",
		"0x8a1d7b8dd64e0aafe7ea7b6c95065c9364cf99d38470c12ee807d55f7de1529ad29ce2c422e0b65e3d5a05c02caca249",
		consensusspec.DataVersionBellatrix,
	)
	rr := backend.request(t, http.MethodGet, getHeaderPath, nil)
	require.Equal(t, http.StatusOK, rr.Code, rr.Body.String())
	require.Equal(t, 1, backend.relays[0].GetRequestCount(getHeaderPath))
	require.Equal(t, 1, backend.relays[1].GetRequestCount(getHeaderPath))

	// Prepare getPayload response
	backend.relays[0].GetBellatrixPayloadResponse = &types.GetPayloadResponse{
		Data: blindedBlockToExecutionPayloadBellatrix(signedBlindedBeaconBlock),
	}

	// call getPayload, ensure it's only called on relay 0 (origin of the bid)
	getPayloadPath := "/eth/v1/builder/blinded_blocks"
	rr = backend.request(t, http.MethodPost, getPayloadPath, signedBlindedBeaconBlock)
	require.Equal(t, http.StatusOK, rr.Code, rr.Body.String())
	require.Equal(t, 1, backend.relays[0].GetRequestCount(getPayloadPath))
	require.Equal(t, 0, backend.relays[1].GetRequestCount(getPayloadPath))
}

func TestRegisterValidator_ProposerConfig(t *testing.T) {
	t.Parallel()

	proposerPubKey := _HexToPubkey("0x8a1d7b8dd64e0aafe7ea7b6c95065c9364cf99d38470c12ee807d55f7de1529ad29ce2c422e0b65e3d5a05c02caca249")
	registerValidatorPath := "/eth/v1/builder/validators"
	payload := []types.SignedValidatorRegistration{stubSignedValidatorRegistration()}

	t.Run("Proposer has one specified relay", func(t *testing.T) {
		t.Parallel()

		// arrange
		sut := newTestBackend(t, 1, time.Second)

		relaysByProposer := make(map[string]relay.Set)
		relaysByProposer[proposerPubKey.String()] = sut.relaySet(t, 0)
		sut.stubConfigManager(t, relaysByProposer, nil)

		// act
		got := sut.requestRegisterValidator(t, registerValidatorPath, payload)

		// assert
		assertRequestWasSuccessful(t, got)
		assertRelaysReceivedAtLeastOneRequest(t, sut)(registerValidatorPath, 0)
	})

	t.Run("Proposer has no specified relays and no default relays", func(t *testing.T) {
		t.Parallel()

		// arrange
		sut := newTestBackend(t, 1, time.Second, withRandomRelayKeys())
		sut.stubConfigManager(t, nil, nil)

		// act
		got := sut.requestRegisterValidator(t, registerValidatorPath, payload)

		// assert
		assertBadGateway(t, got)
	})

	t.Run("Proposer has no specified relays, default relay is used", func(t *testing.T) {
		t.Parallel()

		// arrange
		sut := newTestBackend(t, 1, time.Second)
		sut.stubConfigManager(t, nil, sut.relaySet(t, 0))

		// act
		got := sut.requestRegisterValidator(t, registerValidatorPath, payload)

		// assert
		assertRequestWasSuccessful(t, got)
		assertRelaysReceivedAtLeastOneRequest(t, sut)(registerValidatorPath, 0)
	})

	t.Run("Proposer has a few relays specified", func(t *testing.T) {
		t.Parallel()

		// arrange
		sut := newTestBackend(t, 3, time.Second, withRandomRelayKeys())

		relaysByProposer := make(map[string]relay.Set)
		relaysByProposer[proposerPubKey.String()] = sut.relaySet(t, 0, 1, 2)
		sut.stubConfigManager(t, relaysByProposer, nil)

		// act
		got := sut.requestRegisterValidator(t, registerValidatorPath, payload)

		// assert
		assertRequestWasSuccessful(t, got)
		assertRelaysReceivedAtLeastOneRequest(t, sut)(registerValidatorPath, 0, 1, 2)
	})
}

func TestGetHeader_ProposerConfig(t *testing.T) {
	t.Parallel()

	parentHash := _HexToHash("0xe8b9bd82aa0e957736c5a029903e53d581edf451e28ab274f4ba314c442e35a4")

	t.Run("Proposer has one specified relay", func(t *testing.T) {
		t.Parallel()

		// arrange
		proposerPubKey := reltest.RandomBLSPublicKey(t)
		relayHeaderPath := getHeaderPath(1, parentHash, proposerPubKey)

		sut := newTestBackend(t, 1, time.Second)

		relaysByProposer := make(map[string]relay.Set)
		relaysByProposer[proposerPubKey.String()] = sut.relaySet(t, 0)

		sut.stubRelayGetHeaderResponse(t, 0, 12345)
		sut.stubConfigManager(t, relaysByProposer, nil)

		// act
		got := sut.requestGetHeader(t, relayHeaderPath)

		// assert
		assertRequestWasSuccessful(t, got)
		assertRelaysReceivedRequest(t, sut)(relayHeaderPath, 0)
	})

	t.Run("Proposer has no assigned relays and no default relays", func(t *testing.T) {
		t.Parallel()

		// arrange
		proposerPubKey := reltest.RandomBLSPublicKey(t)
		relayHeaderPath := getHeaderPath(1, parentHash, proposerPubKey)

		sut := newTestBackend(t, 1, time.Second)
		sut.stubRelayGetHeaderResponse(t, 0, 12345)
		sut.stubConfigManager(t, nil, nil)

		// act
		got := sut.requestGetHeader(t, relayHeaderPath)

		// assert
		assertRelayReturnedNoContent(t, got)
	})

	t.Run("Proposer has no specified relays, default relay is used", func(t *testing.T) {
		t.Parallel()

		// arrange
		proposerPubKey := reltest.RandomBLSPublicKey(t)
		relayHeaderPath := getHeaderPath(2, parentHash, proposerPubKey)

		sut := newTestBackend(t, 1, time.Second)
		sut.stubRelayGetHeaderResponse(t, 0, 12345)
		sut.stubConfigManager(t, nil, sut.relaySet(t, 0))

		// act
		got := sut.requestGetHeader(t, relayHeaderPath)

		// assert
		assertRequestWasSuccessful(t, got)
		assertRelaysReceivedRequest(t, sut)(relayHeaderPath, 0)
	})

	t.Run("Proposer has a few relays specified", func(t *testing.T) {
		t.Parallel()

		// arrange
		proposerPubKey := reltest.RandomBLSPublicKey(t)
		relayHeaderPath := getHeaderPath(1, parentHash, proposerPubKey)

		sut := newTestBackend(t, 3, time.Second, withRandomRelayKeys())
		relaysByProposer := make(map[string]relay.Set)
		relaysByProposer[proposerPubKey.String()] = sut.relaySet(t, 0, 1, 2)

		sut.stubRelayGetHeaderResponse(t, 0, 12345)
		sut.stubRelayGetHeaderResponse(t, 1, 45231)
		sut.stubRelayGetHeaderResponse(t, 2, 54321)
		sut.stubConfigManager(t, relaysByProposer, nil)

		// act
		got := sut.requestGetHeader(t, relayHeaderPath)

		// assert
		assertRequestWasSuccessful(t, got)
		assertRelaysReceivedRequest(t, sut)(relayHeaderPath, 0, 1, 2)
	})
}

func TestGetPayload_ProposerConfig(t *testing.T) {
	t.Parallel()

	blockHash := _HexToHash("0xc457e7cedd8bf0c16630dea852b20fb387fdb71c5ab369529ec09011371b22e1")
	parentHash := _HexToHash("0xe8b9bd82aa0e957736c5a029903e53d581edf451e28ab274f4ba314c442e35a4")
	payload := stubSignedBlindedBeaconBlock(parentHash, blockHash)

	proposerPubKey := _HexToPubkey("0x8a1d7b8dd64e0aafe7ea7b6c95065c9364cf99d38470c12ee807d55f7de1529ad29ce2c422e0b65e3d5a05c02caca249")
	relayHeaderPath := getHeaderPath(1, parentHash, proposerPubKey)
	relayPayloadPath := "/eth/v1/builder/blinded_blocks"

	t.Run("Proposer has one specified relay", func(t *testing.T) {
		t.Parallel()

		// arrange
		sut := newTestBackend(t, 1, time.Second)

		relaysByProposer := make(map[string]relay.Set)
		relaysByProposer[proposerPubKey.String()] = sut.relaySet(t, 0)
		sut.stubConfigManager(t, relaysByProposer, nil)

		sut.stubRelayGetHeaderResponse(t, 0, 12345)
		sut.stubRelayGetBellatrixPayloadResponse(t, 0, payload)
		sut.requestGetHeader(t, relayHeaderPath)

		// act
		got := sut.requestGetPayload(t, relayPayloadPath, payload)

		// assert
		assertRequestWasSuccessful(t, got)
		assertRelaysReceivedRequest(t, sut)(relayPayloadPath, 0)
	})

	t.Run("Proposer has no specified relays and no default relays", func(t *testing.T) {
		t.Parallel()

		// arrange
		sut := newTestBackend(t, 1, time.Second)
		sut.stubConfigManager(t, nil, nil)

		sut.stubRelayGetHeaderResponse(t, 0, 12345)
		sut.stubRelayGetBellatrixPayloadResponse(t, 0, payload)
		sut.requestGetHeader(t, relayHeaderPath)

		// act
		got := sut.requestGetPayload(t, relayPayloadPath, payload)

		// assert
		assertBadGateway(t, got)
	})

	t.Run("Proposer has no specified relays, default relay is used", func(t *testing.T) {
		t.Parallel()

		// arrange
		sut := newTestBackend(t, 1, time.Second)
		sut.stubConfigManager(t, nil, sut.relaySet(t, 0))

		sut.stubRelayGetHeaderResponse(t, 0, 12345)
		sut.stubRelayGetBellatrixPayloadResponse(t, 0, payload)
		sut.requestGetHeader(t, relayHeaderPath)

		// act
		got := sut.requestGetPayload(t, relayPayloadPath, payload)

		// assert
		assertRequestWasSuccessful(t, got)
		assertRelaysReceivedRequest(t, sut)(relayPayloadPath, 0)
	})

	t.Run("Proposer has a few relays specified", func(t *testing.T) {
		t.Parallel()

		// arrange
		sut := newTestBackend(t, 3, time.Second, withRandomRelayKeys())

		relaysByProposer := make(map[string]relay.Set)
		relaysByProposer[proposerPubKey.String()] = sut.relaySet(t, 0, 1, 2)
		sut.stubConfigManager(t, relaysByProposer, nil)

		sut.stubRelayGetHeaderResponse(t, 0, 12345)
		sut.stubRelayGetHeaderResponse(t, 1, 45231)
		sut.stubRelayGetHeaderResponse(t, 2, 54321)

		sut.stubRelayGetBellatrixPayloadResponse(t, 0, payload)
		sut.stubRelayGetBellatrixPayloadResponse(t, 1, payload)
		sut.stubRelayGetBellatrixPayloadResponse(t, 2, payload)
		sut.requestGetHeader(t, relayHeaderPath)

		// act
		got := sut.requestGetPayload(t, relayPayloadPath, payload)

		// assert
		assertRequestWasSuccessful(t, got)
		assertRelaysReceivedRequest(t, sut)(relayPayloadPath, 0, 1, 2)
	})
}

func BenchmarkRegisterValidator(b *testing.B) {
	path := "/eth/v1/builder/validators"
	reg := stubSignedValidatorRegistration()
	payload := []types.SignedValidatorRegistration{reg}

	sut := newTestBackend(b, 1, time.Second, withRandomRelayKeys(), withDiscardedOutput())
	b.ResetTimer()

	var rr *httptest.ResponseRecorder

	for i := 0; i < b.N; i++ {
		rr = sut.request(b, http.MethodPost, path, payload)
		assertRequestWasSuccessful(b, rr)
	}
}

func BenchmarkGetHeader(b *testing.B) {
	parentHash := _HexToHash("0xe8b9bd82aa0e957736c5a029903e53d581edf451e28ab274f4ba314c442e35a4")
	proposerPubKey := reltest.RandomBLSPublicKey(b)
	relayHeaderPath := getHeaderPath(1, parentHash, proposerPubKey)

	sut := newTestBackend(b, 3, time.Second, withRandomRelayKeys(), withDiscardedOutput())
	relaysByProposer := make(map[string]relay.Set)
	relaysByProposer[proposerPubKey.String()] = sut.relaySet(b, 0, 1, 2)

	sut.stubRelayGetHeaderResponse(b, 0, 12345)
	sut.stubRelayGetHeaderResponse(b, 1, 45231)
	sut.stubRelayGetHeaderResponse(b, 2, 54321)
	sut.stubConfigManager(b, relaysByProposer, nil)

	b.ResetTimer()

	var rr *httptest.ResponseRecorder

	for i := 0; i < b.N; i++ {
		rr = sut.requestGetHeader(b, relayHeaderPath)
		assertRequestWasSuccessful(b, rr)
	}
}

func BenchmarkGetPayload(b *testing.B) {
	blockHash := _HexToHash("0xc457e7cedd8bf0c16630dea852b20fb387fdb71c5ab369529ec09011371b22e1")
	parentHash := _HexToHash("0xe8b9bd82aa0e957736c5a029903e53d581edf451e28ab274f4ba314c442e35a4")
	payload := stubSignedBlindedBeaconBlock(parentHash, blockHash)

	proposerPubKey := _HexToPubkey("0x8a1d7b8dd64e0aafe7ea7b6c95065c9364cf99d38470c12ee807d55f7de1529ad29ce2c422e0b65e3d5a05c02caca249")
	relayHeaderPath := getHeaderPath(1, parentHash, proposerPubKey)
	relayPayloadPath := "/eth/v1/builder/blinded_blocks"

	sut := newTestBackend(b, 3, time.Second, withRandomRelayKeys(), withDiscardedOutput())

	relaysByProposer := make(map[string]relay.Set)
	relaysByProposer[proposerPubKey.String()] = sut.relaySet(b, 0, 1, 2)
	sut.stubConfigManager(b, relaysByProposer, nil)

	sut.stubRelayGetHeaderResponse(b, 0, 12345)
	sut.stubRelayGetHeaderResponse(b, 1, 45231)
	sut.stubRelayGetHeaderResponse(b, 2, 54321)

	sut.stubRelayGetBellatrixPayloadResponse(b, 0, payload)
	sut.stubRelayGetBellatrixPayloadResponse(b, 1, payload)
	sut.stubRelayGetBellatrixPayloadResponse(b, 2, payload)

	assertRequestWasSuccessful(b, sut.requestGetHeader(b, relayHeaderPath))

	b.ResetTimer()

	var rr *httptest.ResponseRecorder

	for i := 0; i < b.N; i++ {
		rr = sut.requestGetPayload(b, relayPayloadPath, payload)
		assertRequestWasSuccessful(b, rr)
	}
}<|MERGE_RESOLUTION|>--- conflicted
+++ resolved
@@ -144,7 +144,7 @@
 	return be.request(tb, http.MethodPost, path, payload)
 }
 
-func (be *testBackend) stubRelayGetHeaderResponse(tb testing.TB, index int, value uint64) {
+func (be *testBackend) stubRelayGetBellatrixHeaderResponse(tb testing.TB, index int, value uint64) {
 	tb.Helper()
 
 	r := be.relayByIndex(tb, index)
@@ -153,6 +153,7 @@
 		"0xc457e7cedd8bf0c16630dea852b20fb387fdb71c5ab369529ec09011371b22e1",
 		"0xe8b9bd82aa0e957736c5a029903e53d581edf451e28ab274f4ba314c442e35a4",
 		r.RelayEntry.PublicKey().String(),
+		consensusspec.DataVersionBellatrix,
 	)
 }
 
@@ -570,25 +571,21 @@
 	})
 
 	t.Run("Invalid relay public key", func(t *testing.T) {
-		backend := newTestBackend(t, 1, time.Second)
-
-		backend.relays[0].GetHeaderResponse = backend.relays[0].MakeGetHeaderResponse(
-			12345,
-			"0xe28385e7bd68df656cd0042b74b69c3104b5356ed1f20eb69f1f925df47a3ab7",
-			"0xe28385e7bd68df656cd0042b74b69c3104b5356ed1f20eb69f1f925df47a3ab7",
-			"0x8a1d7b8dd64e0aafe7ea7b6c95065c9364cf99d38470c12ee807d55f7de1529ad29ce2c422e0b65e3d5a05c02caca249",
-			consensusspec.DataVersionBellatrix,
-		)
+		// arrange
+		sut := newTestBackend(t, 1, time.Second)
 
 		// Simulate a different public key registered to mev-boost
-		pk := types.PublicKey{}
-		backend.boost.relays[0].PublicKey = pk
-
-		rr := backend.request(t, http.MethodGet, path, nil)
-		require.Equal(t, 1, backend.relays[0].GetRequestCount(path))
-
-		// Request should have no content
-		require.Equal(t, http.StatusNoContent, rr.Code)
+		relayEntries := relay.List{sut.stubRelayEntryWithARandomPublicKey(t, 0)}
+
+		sut.stubRelayGetBellatrixHeaderResponse(t, 0, 12345)
+		sut.stubConfigManager(t, nil, reltest.RelaySetFromList(relayEntries))
+
+		// act
+		rr := sut.requestGetHeader(t, path)
+
+		// assert
+		assertRelayReturnedNoContent(t, rr)
+		assertRelaysReceivedRequest(t, sut)(path, 0)
 	})
 
 	t.Run("Invalid relay signature", func(t *testing.T) {
@@ -806,24 +803,6 @@
 	})
 }
 
-<<<<<<< HEAD
-	t.Run("Invalid relay public key", func(t *testing.T) {
-		// arrange
-		sut := newTestBackend(t, 1, time.Second)
-
-		// Simulate a different public key registered to mev-boost
-		relayEntries := relay.List{sut.stubRelayEntryWithARandomPublicKey(t, 0)}
-
-		sut.stubRelayGetHeaderResponse(t, 0, 12345)
-		sut.stubConfigManager(t, nil, reltest.RelaySetFromList(relayEntries))
-
-		// act
-		rr := sut.requestGetHeader(t, path)
-
-		// assert
-		assertRelayReturnedNoContent(t, rr)
-		assertRelaysReceivedRequest(t, sut)(path, 0)
-=======
 func TestGetHeaderCapellaBids(t *testing.T) {
 	hash := _HexToHash("0xe28385e7bd68df656cd0042b74b69c3104b5356ed1f20eb69f1f925df47a3ab7")
 	pubkey := _HexToPubkey(
@@ -877,7 +856,6 @@
 		err := json.Unmarshal(rr.Body.Bytes(), resp)
 		require.NoError(t, err)
 		require.Equal(t, big.NewInt(12347), resp.Value())
->>>>>>> f7cbae46
 	})
 
 	t.Run("Use header with lowest blockhash if same value", func(t *testing.T) {
@@ -1295,7 +1273,7 @@
 		relaysByProposer := make(map[string]relay.Set)
 		relaysByProposer[proposerPubKey.String()] = sut.relaySet(t, 0)
 
-		sut.stubRelayGetHeaderResponse(t, 0, 12345)
+		sut.stubRelayGetBellatrixHeaderResponse(t, 0, 12345)
 		sut.stubConfigManager(t, relaysByProposer, nil)
 
 		// act
@@ -1314,7 +1292,7 @@
 		relayHeaderPath := getHeaderPath(1, parentHash, proposerPubKey)
 
 		sut := newTestBackend(t, 1, time.Second)
-		sut.stubRelayGetHeaderResponse(t, 0, 12345)
+		sut.stubRelayGetBellatrixHeaderResponse(t, 0, 12345)
 		sut.stubConfigManager(t, nil, nil)
 
 		// act
@@ -1332,7 +1310,7 @@
 		relayHeaderPath := getHeaderPath(2, parentHash, proposerPubKey)
 
 		sut := newTestBackend(t, 1, time.Second)
-		sut.stubRelayGetHeaderResponse(t, 0, 12345)
+		sut.stubRelayGetBellatrixHeaderResponse(t, 0, 12345)
 		sut.stubConfigManager(t, nil, sut.relaySet(t, 0))
 
 		// act
@@ -1354,9 +1332,9 @@
 		relaysByProposer := make(map[string]relay.Set)
 		relaysByProposer[proposerPubKey.String()] = sut.relaySet(t, 0, 1, 2)
 
-		sut.stubRelayGetHeaderResponse(t, 0, 12345)
-		sut.stubRelayGetHeaderResponse(t, 1, 45231)
-		sut.stubRelayGetHeaderResponse(t, 2, 54321)
+		sut.stubRelayGetBellatrixHeaderResponse(t, 0, 12345)
+		sut.stubRelayGetBellatrixHeaderResponse(t, 1, 45231)
+		sut.stubRelayGetBellatrixHeaderResponse(t, 2, 54321)
 		sut.stubConfigManager(t, relaysByProposer, nil)
 
 		// act
@@ -1389,7 +1367,7 @@
 		relaysByProposer[proposerPubKey.String()] = sut.relaySet(t, 0)
 		sut.stubConfigManager(t, relaysByProposer, nil)
 
-		sut.stubRelayGetHeaderResponse(t, 0, 12345)
+		sut.stubRelayGetBellatrixHeaderResponse(t, 0, 12345)
 		sut.stubRelayGetBellatrixPayloadResponse(t, 0, payload)
 		sut.requestGetHeader(t, relayHeaderPath)
 
@@ -1408,7 +1386,7 @@
 		sut := newTestBackend(t, 1, time.Second)
 		sut.stubConfigManager(t, nil, nil)
 
-		sut.stubRelayGetHeaderResponse(t, 0, 12345)
+		sut.stubRelayGetBellatrixHeaderResponse(t, 0, 12345)
 		sut.stubRelayGetBellatrixPayloadResponse(t, 0, payload)
 		sut.requestGetHeader(t, relayHeaderPath)
 
@@ -1426,7 +1404,7 @@
 		sut := newTestBackend(t, 1, time.Second)
 		sut.stubConfigManager(t, nil, sut.relaySet(t, 0))
 
-		sut.stubRelayGetHeaderResponse(t, 0, 12345)
+		sut.stubRelayGetBellatrixHeaderResponse(t, 0, 12345)
 		sut.stubRelayGetBellatrixPayloadResponse(t, 0, payload)
 		sut.requestGetHeader(t, relayHeaderPath)
 
@@ -1448,9 +1426,9 @@
 		relaysByProposer[proposerPubKey.String()] = sut.relaySet(t, 0, 1, 2)
 		sut.stubConfigManager(t, relaysByProposer, nil)
 
-		sut.stubRelayGetHeaderResponse(t, 0, 12345)
-		sut.stubRelayGetHeaderResponse(t, 1, 45231)
-		sut.stubRelayGetHeaderResponse(t, 2, 54321)
+		sut.stubRelayGetBellatrixHeaderResponse(t, 0, 12345)
+		sut.stubRelayGetBellatrixHeaderResponse(t, 1, 45231)
+		sut.stubRelayGetBellatrixHeaderResponse(t, 2, 54321)
 
 		sut.stubRelayGetBellatrixPayloadResponse(t, 0, payload)
 		sut.stubRelayGetBellatrixPayloadResponse(t, 1, payload)
@@ -1491,9 +1469,9 @@
 	relaysByProposer := make(map[string]relay.Set)
 	relaysByProposer[proposerPubKey.String()] = sut.relaySet(b, 0, 1, 2)
 
-	sut.stubRelayGetHeaderResponse(b, 0, 12345)
-	sut.stubRelayGetHeaderResponse(b, 1, 45231)
-	sut.stubRelayGetHeaderResponse(b, 2, 54321)
+	sut.stubRelayGetBellatrixHeaderResponse(b, 0, 12345)
+	sut.stubRelayGetBellatrixHeaderResponse(b, 1, 45231)
+	sut.stubRelayGetBellatrixHeaderResponse(b, 2, 54321)
 	sut.stubConfigManager(b, relaysByProposer, nil)
 
 	b.ResetTimer()
@@ -1521,9 +1499,9 @@
 	relaysByProposer[proposerPubKey.String()] = sut.relaySet(b, 0, 1, 2)
 	sut.stubConfigManager(b, relaysByProposer, nil)
 
-	sut.stubRelayGetHeaderResponse(b, 0, 12345)
-	sut.stubRelayGetHeaderResponse(b, 1, 45231)
-	sut.stubRelayGetHeaderResponse(b, 2, 54321)
+	sut.stubRelayGetBellatrixHeaderResponse(b, 0, 12345)
+	sut.stubRelayGetBellatrixHeaderResponse(b, 1, 45231)
+	sut.stubRelayGetBellatrixHeaderResponse(b, 2, 54321)
 
 	sut.stubRelayGetBellatrixPayloadResponse(b, 0, payload)
 	sut.stubRelayGetBellatrixPayloadResponse(b, 1, payload)
