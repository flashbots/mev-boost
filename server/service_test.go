--- conflicted
+++ resolved
@@ -20,7 +20,7 @@
 	"github.com/attestantio/go-eth2-client/spec/capella"
 	"github.com/attestantio/go-eth2-client/spec/phase0"
 	"github.com/flashbots/go-boost-utils/types"
-<<<<<<< HEAD
+	"github.com/flashbots/mev-boost/config"
 	"github.com/flashbots/mev-boost/config/rcm"
 	"github.com/flashbots/mev-boost/config/rcp/rcptest"
 	"github.com/flashbots/mev-boost/config/relay"
@@ -30,45 +30,6 @@
 
 func TestNewBoostServiceErrors(t *testing.T) {
 	t.Parallel()
-=======
-	"github.com/flashbots/mev-boost/config"
-	"github.com/stretchr/testify/require"
-)
-
-type testBackend struct {
-	boost  *BoostService
-	relays []*mockRelay
-}
-
-// newTestBackend creates a new backend, initializes mock relays, registers them and return the instance
-func newTestBackend(t *testing.T, numRelays int, relayTimeout time.Duration) *testBackend {
-	t.Helper()
-	backend := testBackend{
-		relays: make([]*mockRelay, numRelays),
-	}
-
-	relayEntries := make([]RelayEntry, numRelays)
-	for i := 0; i < numRelays; i++ {
-		// Create a mock relay
-		backend.relays[i] = newMockRelay(t)
-		relayEntries[i] = backend.relays[i].RelayEntry
-	}
-
-	opts := BoostServiceOpts{
-		Log:                      testLog,
-		ListenAddr:               "localhost:12345",
-		Relays:                   relayEntries,
-		GenesisForkVersionHex:    "0x00000000",
-		RelayCheck:               true,
-		RelayMinBid:              types.IntToU256(12345),
-		RequestTimeoutGetHeader:  relayTimeout,
-		RequestTimeoutGetPayload: relayTimeout,
-		RequestTimeoutRegVal:     relayTimeout,
-		RequestMaxRetries:        5,
-	}
-	service, err := NewBoostService(opts)
-	require.NoError(t, err)
->>>>>>> 10abc1a3
 
 	t.Run("errors when no relays", func(t *testing.T) {
 		t.Parallel()
@@ -85,36 +46,8 @@
 		// act
 		_, err = NewBoostService(opts)
 
-<<<<<<< HEAD
 		// assert
 		require.ErrorIs(t, err, errNoRelays)
-=======
-func blindedBlockToExecutionPayloadCapella(signedBlindedBeaconBlock *apiv1capella.SignedBlindedBeaconBlock) *capella.ExecutionPayload {
-	header := signedBlindedBeaconBlock.Message.Body.ExecutionPayloadHeader
-	return &capella.ExecutionPayload{
-		ParentHash:    header.ParentHash,
-		FeeRecipient:  header.FeeRecipient,
-		StateRoot:     header.StateRoot,
-		ReceiptsRoot:  header.ReceiptsRoot,
-		LogsBloom:     header.LogsBloom,
-		PrevRandao:    header.PrevRandao,
-		BlockNumber:   header.BlockNumber,
-		GasLimit:      header.GasLimit,
-		GasUsed:       header.GasUsed,
-		Timestamp:     header.Timestamp,
-		ExtraData:     header.ExtraData,
-		BaseFeePerGas: header.BaseFeePerGas,
-		BlockHash:     header.BlockHash,
-		Transactions:  make([]bellatrix.Transaction, 0),
-		Withdrawals:   make([]*capella.Withdrawal, 0),
-	}
-}
-
-func TestNewBoostServiceErrors(t *testing.T) {
-	t.Run("errors when no relays", func(t *testing.T) {
-		_, err := NewBoostService(BoostServiceOpts{testLog, ":123", []RelayEntry{}, []*url.URL{}, "0x00000000", true, types.IntToU256(0), time.Second, time.Second, time.Second, 1})
-		require.Error(t, err)
->>>>>>> 10abc1a3
 	})
 }
 
@@ -1312,9 +1245,7 @@
 	}
 }
 
-func blindedBlockToExecutionPayloadBellatrix(
-	signedBlindedBeaconBlock *types.SignedBlindedBeaconBlock,
-) *types.ExecutionPayload {
+func blindedBlockToExecutionPayloadBellatrix(signedBlindedBeaconBlock *types.SignedBlindedBeaconBlock) *types.ExecutionPayload {
 	header := signedBlindedBeaconBlock.Message.Body.ExecutionPayloadHeader
 	return &types.ExecutionPayload{
 		ParentHash:    header.ParentHash,
@@ -1333,9 +1264,7 @@
 	}
 }
 
-func blindedBlockToExecutionPayloadCapella(
-	signedBlindedBeaconBlock *apiv1capella.SignedBlindedBeaconBlock,
-) *capella.ExecutionPayload {
+func blindedBlockToExecutionPayloadCapella(signedBlindedBeaconBlock *apiv1capella.SignedBlindedBeaconBlock) *capella.ExecutionPayload {
 	header := signedBlindedBeaconBlock.Message.Body.ExecutionPayloadHeader
 	return &capella.ExecutionPayload{
 		ParentHash:    header.ParentHash,
